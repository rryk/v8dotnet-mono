--- conflicted
+++ resolved
@@ -1,358 +1,352 @@
-﻿using System;
-using System.Collections.Generic;
-using System.Linq;
-using System.Reflection;
-using System.Runtime.InteropServices;
-using System.Text;
-using System.Threading;
-
-#if V2 || V3 || V3_5
-#else
-using System.Dynamic;
-#endif
-
-namespace V8.Net
-{
-    // ========================================================================================================================
-
-    public interface ITemplate
-    {
-        /// <summary>
-        /// The V8Engine instance associated with this template.
-        /// </summary>
-        V8Engine Engine { get; }
-    }
-
-    internal interface ITemplateInternal
-    {
-        uint _ReferenceCount { get; set; }
-    }
-
-    // ========================================================================================================================
-
-    public unsafe abstract class TemplateBase<ObjectType> : ITemplate, ITemplateInternal where ObjectType : class, IV8NativeObject
-    {
-        // --------------------------------------------------------------------------------------------------------------------
-
-        public V8Engine Engine { get { return _Engine; } }
-        internal V8Engine _Engine;
-
-
-        // --------------------------------------------------------------------------------------------------------------------
-
-        /// <summary>
-        /// Returns the parent to this template, if any.
-        /// This is currently only set on object template instances associated with function templates (where {FunctionTemplate} is the parent).
-        /// </summary>
-        public ITemplate Parent
-        {
-            get { return _Parent; }
-            internal set
-            {
-                if (_Parent != null) ((ITemplateInternal)this)._ReferenceCount--;
-                _Parent = value;
-                if (_Parent != null) ((ITemplateInternal)this)._ReferenceCount++;
-            }
-        }
-        ITemplate _Parent;
-
-        /// <summary>
-        /// The number of objects that reference this object.
-        /// This is required because of the way the GC resets all weak references to null, and finalizes in no special order.
-        /// Dependent objects are required to update this when they are finally collected (as some may become re-registered with the finalizer).
-        /// </summary>
-        uint ITemplateInternal._ReferenceCount { get; set; }
-
-        // --------------------------------------------------------------------------------------------------------------------
-
-        protected List<Delegate> _NativeCallbacks; // (if not stored here, then delegates will be GC'd and callbacks from native code will fail)
-
-        /// <summary>
-        /// Keeps callback delegates alive.
-        /// <para>If delegates are used as callbacks (for reverse P/Invoke), then they will become GC'd if there's no managed reference keeping them alive.</para>
-        /// </summary>
-        protected T _SetDelegate<T>(T d)
-        {
-            if (_NativeCallbacks == null)
-                _NativeCallbacks = new List<Delegate>();
-
-            _NativeCallbacks.Add((Delegate)(object)d);
-
-            return d;
-        }
-
-        // --------------------------------------------------------------------------------------------------------------------
-
-        public TemplateBase()
-        {
-        }
-
-        // --------------------------------------------------------------------------------------------------------------------
-
-        protected HandleProxy* _NamedPropertyGetter(string propertyName, ref ManagedAccessorInfo info)
-        {
-            var obj = _Engine._GetObjectWeakReference(info.ManagedObjectID);
-            if (obj == null)
-                return null;
-            var mo = obj.Reset() as IV8ManagedObject; // (this acts also as a test because native object wrappers are also supported)
-            return mo != null ? mo.NamedPropertyGetter(ref propertyName) : null;
-        }
-
-        protected HandleProxy* _NamedPropertySetter(string propertyName, HandleProxy* value, ref ManagedAccessorInfo info)
-        {
-            using (InternalHandle hValue = new InternalHandle(value, false))
-            {
-                var obj = _Engine._GetObjectWeakReference(info.ManagedObjectID);
-                if (obj == null)
-                    return null;
-                var mo = obj.Reset() as IV8ManagedObject;
-                return mo != null ? mo.NamedPropertySetter(ref propertyName, hValue, V8PropertyAttributes.Undefined) : null;
-            }
-        }
-
-        protected V8PropertyAttributes _NamedPropertyQuery(string propertyName, ref ManagedAccessorInfo info)
-        {
-            var obj = _Engine._GetObjectWeakReference(info.ManagedObjectID);
-            if (obj == null)
-                return V8PropertyAttributes.Undefined;
-            var mo = obj.Reset() as IV8ManagedObject;
-            var result = mo != null ? mo.NamedPropertyQuery(ref propertyName) : null;
-            if (result != null) return result.Value;
-            else return V8PropertyAttributes.Undefined; // (not intercepted, so perform default action)
-        }
-
-        protected int _NamedPropertyDeleter(string propertyName, ref ManagedAccessorInfo info)
-        {
-            var obj = _Engine._GetObjectWeakReference(info.ManagedObjectID);
-            if (obj == null)
-                return -1;
-            var mo = obj.Reset() as IV8ManagedObject;
-            var result = mo != null ? mo.NamedPropertyDeleter(ref propertyName) : null;
-            if (result != null) return result.Value ? 1 : 0;
-            else return -1; // (not intercepted, so perform default action)
-        }
-
-        protected HandleProxy* _NamedPropertyEnumerator(ref ManagedAccessorInfo info)
-        {
-            var obj = _Engine._GetObjectWeakReference(info.ManagedObjectID);
-            if (obj == null)
-                return null;
-            var mo = obj.Reset() as IV8ManagedObject;
-            return mo != null ? mo.NamedPropertyEnumerator() : null;
-        }
-
-        // --------------------------------------------------------------------------------------------------------------------
-
-        protected HandleProxy* _IndexedPropertyGetter(Int32 index, ref ManagedAccessorInfo info)
-        {
-            var obj = _Engine._GetObjectWeakReference(info.ManagedObjectID);
-            if (obj == null)
-                return null;
-            var mo = obj.Reset() as IV8ManagedObject;
-            return mo != null ? mo.IndexedPropertyGetter(index) : null;
-        }
-
-        protected HandleProxy* _IndexedPropertySetter(Int32 index, HandleProxy* value, ref ManagedAccessorInfo info)
-        {
-            using (InternalHandle hValue = new InternalHandle(value, false))
-            {
-                var obj = _Engine._GetObjectWeakReference(info.ManagedObjectID);
-                if (obj == null)
-                    return null;
-                var mo = obj.Reset() as IV8ManagedObject;
-                return mo != null ? mo.IndexedPropertySetter(index, hValue) : null;
-            }
-        }
-
-        protected V8PropertyAttributes _IndexedPropertyQuery(Int32 index, ref ManagedAccessorInfo info)
-        {
-            var obj = _Engine._GetObjectWeakReference(info.ManagedObjectID);
-            if (obj == null)
-                return V8PropertyAttributes.Undefined;
-            var mo = obj.Reset() as IV8ManagedObject;
-            var result = mo != null ? mo.IndexedPropertyQuery(index) : null;
-            if (result != null) return result.Value;
-            else return V8PropertyAttributes.Undefined; // (not intercepted, so perform default action)
-        }
-
-        protected int _IndexedPropertyDeleter(Int32 index, ref ManagedAccessorInfo info)
-        {
-            var obj = _Engine._GetObjectWeakReference(info.ManagedObjectID);
-            if (obj == null)
-                return -1;
-            var mo = obj.Reset() as IV8ManagedObject;
-            var result = mo != null ? mo.IndexedPropertyDeleter(index) : null;
-            if (result != null) return result.Value ? 1 : 0;
-            else return -1; // (not intercepted, so perform default action)
-        }
-
-        protected HandleProxy* _IndexedPropertyEnumerator(ref ManagedAccessorInfo info)
-        {
-            var obj = _Engine._GetObjectWeakReference(info.ManagedObjectID);
-            if (obj == null)
-                return null;
-            var mo = obj.Reset() as IV8ManagedObject;
-            return mo != null ? mo.IndexedPropertyEnumerator() : null;
-        }
-
-        // --------------------------------------------------------------------------------------------------------------------
-    }
-
-    // ========================================================================================================================
-
-    public unsafe class ObjectTemplate : TemplateBase<IV8ManagedObject>
-    {
-        // --------------------------------------------------------------------------------------------------------------------
-
-        internal NativeObjectTemplateProxy* _NativeObjectTemplateProxy;
-
-        // --------------------------------------------------------------------------------------------------------------------
-
-        public ObjectTemplate()
-        {
-<<<<<<< HEAD
-            // FIXME: This doesn't work on Mono. The calling assembly is mscorlib, while executing assembly is V8.NET.
-//            if (Assembly.GetCallingAssembly() != Assembly.GetExecutingAssembly())
-//                throw new InvalidOperationException("You much create object templates by calling 'V8Engine.CreateObjectTemplate()'.");
-=======
-            if (Assembly.GetCallingAssembly() != Assembly.GetExecutingAssembly() && !Assembly.GetCallingAssembly().FullName.StartsWith("mscorlib,"))
-                throw new InvalidOperationException("You must create object templates by calling 'V8Engine.CreateObjectTemplate()'.");
->>>>>>> 4e8492e1
-        }
-
-        internal void _Initialize(V8Engine v8EngineProxy, bool registerPropertyInterceptors = true)
-        {
-            _Initialize(v8EngineProxy,
-                (NativeObjectTemplateProxy*)V8NetProxy.CreateObjectTemplateProxy(v8EngineProxy._NativeV8EngineProxy)// (create a corresponding native object)
-            );
-        }
-
-        internal void _Initialize(V8Engine v8EngineProxy, NativeObjectTemplateProxy* nativeObjectTemplateProxy, bool registerPropertyInterceptors = true)
-        {
-            if (v8EngineProxy == null)
-                throw new ArgumentNullException("v8EngineProxy");
-
-            if (nativeObjectTemplateProxy == null)
-                throw new ArgumentNullException("nativeObjectTemplateProxy");
-
-            _Engine = v8EngineProxy;
-
-            _NativeObjectTemplateProxy = nativeObjectTemplateProxy;
-
-            if (registerPropertyInterceptors)
-                RegisterPropertyInterceptors();
-        }
-
-        ~ObjectTemplate()
-        {
-            if (((ITemplateInternal)this)._ReferenceCount > 0
-                || _Engine.GetObjects(this).Length > 0
-                || Parent != null && _Engine.GetObjects(Parent).Length > 0)
-                GC.ReRegisterForFinalize(this);
-            else
-                Dispose();
-        }
-
-        public void Dispose() // TODO: !!! This will cause issues if removed while the native object exists. !!!
-        {
-            if (_NativeObjectTemplateProxy != null)
-            {
-                V8NetProxy.DeleteObjectTemplateProxy(_NativeObjectTemplateProxy); // (delete the corresponding native object as well; WARNING: This is done on the GC thread!)
-                _NativeObjectTemplateProxy = null;
-            }
-        }
-
-        // --------------------------------------------------------------------------------------------------------------------
-
-        /// <summary>
-        /// Returns true if this function template has any interceptors (callbacks) registered.
-        /// </summary>
-        public bool PropertyInterceptorsRegistered { get; internal set; }
-
-        /// <summary>
-        /// Registers handlers that intercept access to properties on ALL objects created by this template.  The native V8 engine only supports this on 'ObjectTemplate's.
-        /// </summary>
-        public void RegisterPropertyInterceptors()
-        {
-            if (!PropertyInterceptorsRegistered)
-            {
-                V8NetProxy.RegisterNamedPropertyHandlers(_NativeObjectTemplateProxy,
-                    _SetDelegate<ManagedNamedPropertyGetter>(_NamedPropertyGetter),
-                    _SetDelegate<ManagedNamedPropertySetter>(_NamedPropertySetter),
-                    _SetDelegate<ManagedNamedPropertyQuery>(_NamedPropertyQuery),
-                    _SetDelegate<ManagedNamedPropertyDeleter>(_NamedPropertyDeleter),
-                    _SetDelegate<ManagedNamedPropertyEnumerator>(_NamedPropertyEnumerator));
-
-                V8NetProxy.RegisterIndexedPropertyHandlers(_NativeObjectTemplateProxy,
-                    _SetDelegate<ManagedIndexedPropertyGetter>(_IndexedPropertyGetter),
-                    _SetDelegate<ManagedIndexedPropertySetter>(_IndexedPropertySetter),
-                    _SetDelegate<ManagedIndexedPropertyQuery>(_IndexedPropertyQuery),
-                    _SetDelegate<ManagedIndexedPropertyDeleter>(_IndexedPropertyDeleter),
-                    _SetDelegate<ManagedIndexedPropertyEnumerator>(_IndexedPropertyEnumerator));
-
-                PropertyInterceptorsRegistered = true;
-            }
-        }
-
-        /// <summary>
-        /// Unregisters handlers that intercept access to properties on ALL objects created by this template.  See <see cref="RegisterPropertyInterceptors()"/>.
-        /// </summary>
-        public void UnregisterPropertyInterceptors()
-        {
-            if (PropertyInterceptorsRegistered)
-            {
-                V8NetProxy.UnregisterNamedPropertyHandlers(_NativeObjectTemplateProxy);
-
-                V8NetProxy.UnregisterIndexedPropertyHandlers(_NativeObjectTemplateProxy);
-
-                PropertyInterceptorsRegistered = false;
-            }
-        }
-
-        // --------------------------------------------------------------------------------------------------------------------
-
-        /// <summary>
-        /// Creates an object of the specified type and returns it.  A V8 object is also created and associated with it.
-        /// <para>Performance note: Creating 'V8NativeObject' type objects are allowed, but an object template is not needed for those.  If you create a
-        /// 'V8NativeObject' object from a template, it simply wraps the native object create by the template, and property interceptors (call-backs) are still
-        /// triggered.  While native objects are faster than managed ones, creating 'V8NativeObject' objects using 'V8Engine.CreateObject()' does not use
-        /// interceptors and is many times faster than template objects.  If it is desired to create 'V8NativeObject' objects from templates, consider calling
-        /// '<seealso cref="UnregisterPropertyInterceptors()"/>' on the object template to make them the same speed as if 'V8Engine.CreateObject()' was used.</para>
-        /// </summary>
-        /// <typeparam name="T">The type of managed object to create, which must implement 'IV8NativeObject',</typeparam>
-        public T CreateObject<T>() where T : V8NativeObject, new()
-        {
-            if (_NativeObjectTemplateProxy == null)
-                throw new InvalidOperationException("This managed object template is either not initialized, or does not support creating V8 objects.");
-
-            // ... create object locally first and index it ...
-
-            var obj = _Engine._CreateManagedObject<T>(this, InternalHandle.Empty);
-
-            // ... create the native object and associated it to the managed wrapper ...
-
-            try
-            {
-                obj.Handle._Set(V8NetProxy.CreateObjectFromTemplate(_NativeObjectTemplateProxy, obj.ID));
-                // (note: setting '_NativeObject' also updates it's '_ManagedObject' field if necessary.
-            }
-            catch (Exception ex)
-            {
-                // ... something went wrong, so remove the new managed object ...
-                _Engine._RemoveObjectWeakReference(obj.ID);
-                throw ex;
-            }
-
-            obj.Initialize();
-
-            return (T)obj;
-        }
-
-        /// <summary>
-        /// See <see cref="CreateObject<T>()"/>.
-        /// </summary>
-        public V8ManagedObject CreateObject() { return CreateObject<V8ManagedObject>(); }
-
-        // ========================================================================================================================
-    }
-}
+﻿using System;
+using System.Collections.Generic;
+using System.Linq;
+using System.Reflection;
+using System.Runtime.InteropServices;
+using System.Text;
+using System.Threading;
+
+#if V2 || V3 || V3_5
+#else
+using System.Dynamic;
+#endif
+
+namespace V8.Net
+{
+    // ========================================================================================================================
+
+    public interface ITemplate
+    {
+        /// <summary>
+        /// The V8Engine instance associated with this template.
+        /// </summary>
+        V8Engine Engine { get; }
+    }
+
+    internal interface ITemplateInternal
+    {
+        uint _ReferenceCount { get; set; }
+    }
+
+    // ========================================================================================================================
+
+    public unsafe abstract class TemplateBase<ObjectType> : ITemplate, ITemplateInternal where ObjectType : class, IV8NativeObject
+    {
+        // --------------------------------------------------------------------------------------------------------------------
+
+        public V8Engine Engine { get { return _Engine; } }
+        internal V8Engine _Engine;
+
+
+        // --------------------------------------------------------------------------------------------------------------------
+
+        /// <summary>
+        /// Returns the parent to this template, if any.
+        /// This is currently only set on object template instances associated with function templates (where {FunctionTemplate} is the parent).
+        /// </summary>
+        public ITemplate Parent
+        {
+            get { return _Parent; }
+            internal set
+            {
+                if (_Parent != null) ((ITemplateInternal)this)._ReferenceCount--;
+                _Parent = value;
+                if (_Parent != null) ((ITemplateInternal)this)._ReferenceCount++;
+            }
+        }
+        ITemplate _Parent;
+
+        /// <summary>
+        /// The number of objects that reference this object.
+        /// This is required because of the way the GC resets all weak references to null, and finalizes in no special order.
+        /// Dependent objects are required to update this when they are finally collected (as some may become re-registered with the finalizer).
+        /// </summary>
+        uint ITemplateInternal._ReferenceCount { get; set; }
+
+        // --------------------------------------------------------------------------------------------------------------------
+
+        protected List<Delegate> _NativeCallbacks; // (if not stored here, then delegates will be GC'd and callbacks from native code will fail)
+
+        /// <summary>
+        /// Keeps callback delegates alive.
+        /// <para>If delegates are used as callbacks (for reverse P/Invoke), then they will become GC'd if there's no managed reference keeping them alive.</para>
+        /// </summary>
+        protected T _SetDelegate<T>(T d)
+        {
+            if (_NativeCallbacks == null)
+                _NativeCallbacks = new List<Delegate>();
+
+            _NativeCallbacks.Add((Delegate)(object)d);
+
+            return d;
+        }
+
+        // --------------------------------------------------------------------------------------------------------------------
+
+        public TemplateBase()
+        {
+        }
+
+        // --------------------------------------------------------------------------------------------------------------------
+
+        protected HandleProxy* _NamedPropertyGetter(string propertyName, ref ManagedAccessorInfo info)
+        {
+            var obj = _Engine._GetObjectWeakReference(info.ManagedObjectID);
+            if (obj == null)
+                return null;
+            var mo = obj.Reset() as IV8ManagedObject; // (this acts also as a test because native object wrappers are also supported)
+            return mo != null ? mo.NamedPropertyGetter(ref propertyName) : null;
+        }
+
+        protected HandleProxy* _NamedPropertySetter(string propertyName, HandleProxy* value, ref ManagedAccessorInfo info)
+        {
+            using (InternalHandle hValue = new InternalHandle(value, false))
+            {
+                var obj = _Engine._GetObjectWeakReference(info.ManagedObjectID);
+                if (obj == null)
+                    return null;
+                var mo = obj.Reset() as IV8ManagedObject;
+                return mo != null ? mo.NamedPropertySetter(ref propertyName, hValue, V8PropertyAttributes.Undefined) : null;
+            }
+        }
+
+        protected V8PropertyAttributes _NamedPropertyQuery(string propertyName, ref ManagedAccessorInfo info)
+        {
+            var obj = _Engine._GetObjectWeakReference(info.ManagedObjectID);
+            if (obj == null)
+                return V8PropertyAttributes.Undefined;
+            var mo = obj.Reset() as IV8ManagedObject;
+            var result = mo != null ? mo.NamedPropertyQuery(ref propertyName) : null;
+            if (result != null) return result.Value;
+            else return V8PropertyAttributes.Undefined; // (not intercepted, so perform default action)
+        }
+
+        protected int _NamedPropertyDeleter(string propertyName, ref ManagedAccessorInfo info)
+        {
+            var obj = _Engine._GetObjectWeakReference(info.ManagedObjectID);
+            if (obj == null)
+                return -1;
+            var mo = obj.Reset() as IV8ManagedObject;
+            var result = mo != null ? mo.NamedPropertyDeleter(ref propertyName) : null;
+            if (result != null) return result.Value ? 1 : 0;
+            else return -1; // (not intercepted, so perform default action)
+        }
+
+        protected HandleProxy* _NamedPropertyEnumerator(ref ManagedAccessorInfo info)
+        {
+            var obj = _Engine._GetObjectWeakReference(info.ManagedObjectID);
+            if (obj == null)
+                return null;
+            var mo = obj.Reset() as IV8ManagedObject;
+            return mo != null ? mo.NamedPropertyEnumerator() : null;
+        }
+
+        // --------------------------------------------------------------------------------------------------------------------
+
+        protected HandleProxy* _IndexedPropertyGetter(Int32 index, ref ManagedAccessorInfo info)
+        {
+            var obj = _Engine._GetObjectWeakReference(info.ManagedObjectID);
+            if (obj == null)
+                return null;
+            var mo = obj.Reset() as IV8ManagedObject;
+            return mo != null ? mo.IndexedPropertyGetter(index) : null;
+        }
+
+        protected HandleProxy* _IndexedPropertySetter(Int32 index, HandleProxy* value, ref ManagedAccessorInfo info)
+        {
+            using (InternalHandle hValue = new InternalHandle(value, false))
+            {
+                var obj = _Engine._GetObjectWeakReference(info.ManagedObjectID);
+                if (obj == null)
+                    return null;
+                var mo = obj.Reset() as IV8ManagedObject;
+                return mo != null ? mo.IndexedPropertySetter(index, hValue) : null;
+            }
+        }
+
+        protected V8PropertyAttributes _IndexedPropertyQuery(Int32 index, ref ManagedAccessorInfo info)
+        {
+            var obj = _Engine._GetObjectWeakReference(info.ManagedObjectID);
+            if (obj == null)
+                return V8PropertyAttributes.Undefined;
+            var mo = obj.Reset() as IV8ManagedObject;
+            var result = mo != null ? mo.IndexedPropertyQuery(index) : null;
+            if (result != null) return result.Value;
+            else return V8PropertyAttributes.Undefined; // (not intercepted, so perform default action)
+        }
+
+        protected int _IndexedPropertyDeleter(Int32 index, ref ManagedAccessorInfo info)
+        {
+            var obj = _Engine._GetObjectWeakReference(info.ManagedObjectID);
+            if (obj == null)
+                return -1;
+            var mo = obj.Reset() as IV8ManagedObject;
+            var result = mo != null ? mo.IndexedPropertyDeleter(index) : null;
+            if (result != null) return result.Value ? 1 : 0;
+            else return -1; // (not intercepted, so perform default action)
+        }
+
+        protected HandleProxy* _IndexedPropertyEnumerator(ref ManagedAccessorInfo info)
+        {
+            var obj = _Engine._GetObjectWeakReference(info.ManagedObjectID);
+            if (obj == null)
+                return null;
+            var mo = obj.Reset() as IV8ManagedObject;
+            return mo != null ? mo.IndexedPropertyEnumerator() : null;
+        }
+
+        // --------------------------------------------------------------------------------------------------------------------
+    }
+
+    // ========================================================================================================================
+
+    public unsafe class ObjectTemplate : TemplateBase<IV8ManagedObject>
+    {
+        // --------------------------------------------------------------------------------------------------------------------
+
+        internal NativeObjectTemplateProxy* _NativeObjectTemplateProxy;
+
+        // --------------------------------------------------------------------------------------------------------------------
+
+        public ObjectTemplate()
+        {
+            if (Assembly.GetCallingAssembly() != Assembly.GetExecutingAssembly() && !Assembly.GetCallingAssembly().FullName.StartsWith("mscorlib,"))
+                throw new InvalidOperationException("You must create object templates by calling 'V8Engine.CreateObjectTemplate()'.");
+        }
+
+        internal void _Initialize(V8Engine v8EngineProxy, bool registerPropertyInterceptors = true)
+        {
+            _Initialize(v8EngineProxy,
+                (NativeObjectTemplateProxy*)V8NetProxy.CreateObjectTemplateProxy(v8EngineProxy._NativeV8EngineProxy)// (create a corresponding native object)
+            );
+        }
+
+        internal void _Initialize(V8Engine v8EngineProxy, NativeObjectTemplateProxy* nativeObjectTemplateProxy, bool registerPropertyInterceptors = true)
+        {
+            if (v8EngineProxy == null)
+                throw new ArgumentNullException("v8EngineProxy");
+
+            if (nativeObjectTemplateProxy == null)
+                throw new ArgumentNullException("nativeObjectTemplateProxy");
+
+            _Engine = v8EngineProxy;
+
+            _NativeObjectTemplateProxy = nativeObjectTemplateProxy;
+
+            if (registerPropertyInterceptors)
+                RegisterPropertyInterceptors();
+        }
+
+        ~ObjectTemplate()
+        {
+            if (((ITemplateInternal)this)._ReferenceCount > 0
+                || _Engine.GetObjects(this).Length > 0
+                || Parent != null && _Engine.GetObjects(Parent).Length > 0)
+                GC.ReRegisterForFinalize(this);
+            else
+                Dispose();
+        }
+
+        public void Dispose() // TODO: !!! This will cause issues if removed while the native object exists. !!!
+        {
+            if (_NativeObjectTemplateProxy != null)
+            {
+                V8NetProxy.DeleteObjectTemplateProxy(_NativeObjectTemplateProxy); // (delete the corresponding native object as well; WARNING: This is done on the GC thread!)
+                _NativeObjectTemplateProxy = null;
+            }
+        }
+
+        // --------------------------------------------------------------------------------------------------------------------
+
+        /// <summary>
+        /// Returns true if this function template has any interceptors (callbacks) registered.
+        /// </summary>
+        public bool PropertyInterceptorsRegistered { get; internal set; }
+
+        /// <summary>
+        /// Registers handlers that intercept access to properties on ALL objects created by this template.  The native V8 engine only supports this on 'ObjectTemplate's.
+        /// </summary>
+        public void RegisterPropertyInterceptors()
+        {
+            if (!PropertyInterceptorsRegistered)
+            {
+                V8NetProxy.RegisterNamedPropertyHandlers(_NativeObjectTemplateProxy,
+                    _SetDelegate<ManagedNamedPropertyGetter>(_NamedPropertyGetter),
+                    _SetDelegate<ManagedNamedPropertySetter>(_NamedPropertySetter),
+                    _SetDelegate<ManagedNamedPropertyQuery>(_NamedPropertyQuery),
+                    _SetDelegate<ManagedNamedPropertyDeleter>(_NamedPropertyDeleter),
+                    _SetDelegate<ManagedNamedPropertyEnumerator>(_NamedPropertyEnumerator));
+
+                V8NetProxy.RegisterIndexedPropertyHandlers(_NativeObjectTemplateProxy,
+                    _SetDelegate<ManagedIndexedPropertyGetter>(_IndexedPropertyGetter),
+                    _SetDelegate<ManagedIndexedPropertySetter>(_IndexedPropertySetter),
+                    _SetDelegate<ManagedIndexedPropertyQuery>(_IndexedPropertyQuery),
+                    _SetDelegate<ManagedIndexedPropertyDeleter>(_IndexedPropertyDeleter),
+                    _SetDelegate<ManagedIndexedPropertyEnumerator>(_IndexedPropertyEnumerator));
+
+                PropertyInterceptorsRegistered = true;
+            }
+        }
+
+        /// <summary>
+        /// Unregisters handlers that intercept access to properties on ALL objects created by this template.  See <see cref="RegisterPropertyInterceptors()"/>.
+        /// </summary>
+        public void UnregisterPropertyInterceptors()
+        {
+            if (PropertyInterceptorsRegistered)
+            {
+                V8NetProxy.UnregisterNamedPropertyHandlers(_NativeObjectTemplateProxy);
+
+                V8NetProxy.UnregisterIndexedPropertyHandlers(_NativeObjectTemplateProxy);
+
+                PropertyInterceptorsRegistered = false;
+            }
+        }
+
+        // --------------------------------------------------------------------------------------------------------------------
+
+        /// <summary>
+        /// Creates an object of the specified type and returns it.  A V8 object is also created and associated with it.
+        /// <para>Performance note: Creating 'V8NativeObject' type objects are allowed, but an object template is not needed for those.  If you create a
+        /// 'V8NativeObject' object from a template, it simply wraps the native object create by the template, and property interceptors (call-backs) are still
+        /// triggered.  While native objects are faster than managed ones, creating 'V8NativeObject' objects using 'V8Engine.CreateObject()' does not use
+        /// interceptors and is many times faster than template objects.  If it is desired to create 'V8NativeObject' objects from templates, consider calling
+        /// '<seealso cref="UnregisterPropertyInterceptors()"/>' on the object template to make them the same speed as if 'V8Engine.CreateObject()' was used.</para>
+        /// </summary>
+        /// <typeparam name="T">The type of managed object to create, which must implement 'IV8NativeObject',</typeparam>
+        public T CreateObject<T>() where T : V8NativeObject, new()
+        {
+            if (_NativeObjectTemplateProxy == null)
+                throw new InvalidOperationException("This managed object template is either not initialized, or does not support creating V8 objects.");
+
+            // ... create object locally first and index it ...
+
+            var obj = _Engine._CreateManagedObject<T>(this, InternalHandle.Empty);
+
+            // ... create the native object and associated it to the managed wrapper ...
+
+            try
+            {
+                obj.Handle._Set(V8NetProxy.CreateObjectFromTemplate(_NativeObjectTemplateProxy, obj.ID));
+                // (note: setting '_NativeObject' also updates it's '_ManagedObject' field if necessary.
+            }
+            catch (Exception ex)
+            {
+                // ... something went wrong, so remove the new managed object ...
+                _Engine._RemoveObjectWeakReference(obj.ID);
+                throw ex;
+            }
+
+            obj.Initialize();
+
+            return (T)obj;
+        }
+
+        /// <summary>
+        /// See <see cref="CreateObject<T>()"/>.
+        /// </summary>
+        public V8ManagedObject CreateObject() { return CreateObject<V8ManagedObject>(); }
+
+        // ========================================================================================================================
+    }
+}