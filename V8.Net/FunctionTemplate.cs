﻿using System;
using System.Collections.Generic;
using System.Linq;
using System.Reflection;
using System.Runtime.InteropServices;
using System.Text;

#if V2 || V3 || V3_5
#else
using System.Dynamic;
#endif

namespace V8.Net
{
    // ========================================================================================================================

    /// <summary>
    /// Represents a JavaScript callback function for a managed class method.
    /// </summary>
    /// <param name="isConstructCall">True only if this function is being called to construct a new object (such as using the "new" operator within JavaScript).
    /// If this is true, the function is expected to create and return a new object (as the constructor for that object).</param>
    /// <param name="args">The arguments supplied for the JavaScript function call.</param>
    public delegate InternalHandle JSFunction(V8Engine engine, bool isConstructCall, InternalHandle _this, params InternalHandle[] args);

    // ========================================================================================================================

    public unsafe class FunctionTemplate : TemplateBase<IV8Function>
    {
        // --------------------------------------------------------------------------------------------------------------------

        internal NativeFunctionTemplateProxy* _NativeFunctionTemplateProxy;

        public string ClassName { get; private set; }

        /// <summary>
        /// Set this to an object that implements a call-back to execute when the function associated with this FunctionTemplate is called within JavaScript.
        /// </summary>
        readonly Dictionary<Type, int> _FunctionsByType = new Dictionary<Type, int>();

        /// <summary>
        /// The V8 engine automatically creates two templates with every function template: one for object creation (instances) and one for function object itself (prototype inheritance).
        /// This property returns the ObjectTemplate wrapper associated with the V8 native instance template for creating new objects using the function in this template as the constructor.
        /// </summary>
        public ObjectTemplate InstanceTemplate { get; private set; }

        /// <summary>
        /// The V8 engine automatically creates two templates with every function template: one for object creation (instances) and one for object inheritance (prototypes).
        /// This property returns the ObjectTemplate wrapper associated with the prototype template for the function object in this template.
        /// </summary>
        public ObjectTemplate PrototypeTemplate { get; private set; }

        // --------------------------------------------------------------------------------------------------------------------

        public FunctionTemplate()
        {
<<<<<<< HEAD
            // FIXME: This doesn't work on Mono. The calling assembly is mscorlib, while executing assembly is V8.NET.
//            if (Assembly.GetCallingAssembly() != Assembly.GetExecutingAssembly())
//                throw new InvalidOperationException("You much create function templates by calling 'V8Engine.CreateFunctionTemplate()'.");
=======
            if (Assembly.GetCallingAssembly() != Assembly.GetExecutingAssembly() && !Assembly.GetCallingAssembly().FullName.StartsWith("mscorlib,"))
                throw new InvalidOperationException("You must create function templates by calling 'V8Engine.CreateFunctionTemplate()'.");
>>>>>>> 4e8492e1
        }

        ~FunctionTemplate()
        {
            if (((ITemplateInternal)this)._ReferenceCount > 0
                || _Engine.GetObjects(this).Length > 0
                || _Engine.GetObjects(PrototypeTemplate).Length > 0
                || _Engine.GetObjects(InstanceTemplate).Length > 0)
                GC.ReRegisterForFinalize(this);
            else
                Dispose();
        }

        public void Dispose()
        {
            if (_NativeFunctionTemplateProxy != null)
            {
                V8NetProxy.DeleteFunctionTemplateProxy(_NativeFunctionTemplateProxy); // (delete the corresponding native object as well; WARNING: This is done on the GC thread!)
                _NativeFunctionTemplateProxy = null;

                PrototypeTemplate.Parent = null;
                InstanceTemplate.Parent = null;
                PrototypeTemplate = null;
                InstanceTemplate = null;
            }

        }

        internal void _Initialize(V8Engine v8EngineProxy, string className)
        {
            ClassName = className;

            _Initialize(v8EngineProxy,
                (NativeFunctionTemplateProxy*)V8NetProxy.CreateFunctionTemplateProxy(
                    v8EngineProxy._NativeV8EngineProxy,
                    ClassName,
                    _SetDelegate<ManagedJSFunctionCallback>(_CallBack)) // (create a corresponding native object)
            );
        }

        internal void _Initialize(V8Engine v8EngineProxy, NativeFunctionTemplateProxy* nativeFunctionTemplateProxy)
        {
            if (v8EngineProxy == null)
                throw new ArgumentNullException("v8EngineProxy");

            if (nativeFunctionTemplateProxy == null)
                throw new ArgumentNullException("nativeFunctionTemplateProxy");

            _Engine = v8EngineProxy;

            _NativeFunctionTemplateProxy = nativeFunctionTemplateProxy;

            InstanceTemplate = _Engine.CreateObjectTemplate<ObjectTemplate>();
            InstanceTemplate.Parent = this;
            InstanceTemplate._Initialize(_Engine, (NativeObjectTemplateProxy*)V8NetProxy.GetFunctionInstanceTemplateProxy(_NativeFunctionTemplateProxy));

            PrototypeTemplate = _Engine.CreateObjectTemplate<ObjectTemplate>();
            PrototypeTemplate.Parent = this;
            PrototypeTemplate._Initialize(_Engine, (NativeObjectTemplateProxy*)V8NetProxy.GetFunctionPrototypeTemplateProxy(_NativeFunctionTemplateProxy));
        }

        // --------------------------------------------------------------------------------------------------------------------

        HandleProxy* _CallBack(Int32 managedObjectID, bool isConstructCall, HandleProxy* _this, HandleProxy** args, Int32 argCount)
        {
            // ... get a handle to the native "this" object ...

            using (InternalHandle hThis = new InternalHandle(_this, false))
            {
                // ... wrap the arguments ...

                InternalHandle[] _args = new InternalHandle[argCount];
                int i;

                for (i = 0; i < argCount; i++)
                    _args[i]._Set(args[i], false); // (since these will be disposed immediately after, the "first" flag is not required [this also prevents it from getting passed on])

                int funcID;
                ObservableWeakReference<V8NativeObject> weakRef;
                V8Function func;
                InternalHandle result = null;

                try
                {
                    // ... call all function types (multiple custom derived function types are allowed, but only one of each type) ...

                    var callbackTypes = _FunctionsByType.Keys.ToArray();

                    for (i = callbackTypes.Length - 1; i >= 0; i--)
                    {
                        funcID = _FunctionsByType[callbackTypes[i]];
                        if (funcID >= 0)
                        {
                            weakRef = _Engine._GetObjectWeakReference(funcID);
                            func = weakRef != null ? weakRef.Object as V8Function : null;
                            if (func != null && func.Callback != null)
                            {
                                result = func.Callback(_Engine, isConstructCall, hThis, _args);

                                if (!result.IsEmpty) break;
                            }
                            else _FunctionsByType.Remove(callbackTypes[i]); // (was GC'd, or in the process, so remove it!)
                        }
                    }
                }
                finally
                {
                    for (i = 0; i < _args.Length; i++)
                        _args[i].Dispose();
                }

                if (isConstructCall && result.HasObject && result.Object is V8ManagedObject && result.Object.Handle._Handle == hThis)
                    throw new InvalidOperationException("You've attempted to return the type '" + result.Object.GetType().Name
                        + "' which implements/extends IV8ManagedObject/V8ManagedObject in a construction call (using 'new' in JavaScript) to wrap the new native object."
                        + " The native V8 engine only supports interceptor hooks for objects generated from ObjectTemplate instances.  You will need to first derive/implement from V8NativeObject/IV8NativeObject"
                        + " for construction calls, then wrap it around your object (or rewrite your object to use V8NativeObject directly instead and use the 'SetAccessor()' handle method).");

                return result;
            }
        }

        // --------------------------------------------------------------------------------------------------------------------

        /// <summary>
        /// Returns the specified V8Function object type associated with this function template.
        /// There can only ever be one native V8 function object per native V8 function template in a single native V8 JavaScript context;
        /// however, V8.NET (the managed side) does allow one function type per template. In this case, a single call triggers all derived types at once.
        /// The first callback to return a value terminates the cycle and any following callbacks are ignored.
        /// <para>WARNING: The returned function object will be garbage collected if you don't store the reference anywhere. If this happens, then calling 
        /// the function object in JavaScript will return "undefined".</para>
        /// </summary>
        /// <typeparam name="T">A type that implements IV8Function, or derives from V8Function.</typeparam>
        /// <param name="callback">When a new instance of type 'T' is created, it's 'Callback' property will overwritten by this value (replacing anything that may be set when it was created).
        /// It is expect to provide a callback method when using the default 'V8Function' object, but if you have a custom derivation you can set this to 'null'.</param>
        public T GetFunctionObject<T>(JSFunction callback = null) where T : V8Function, new()
        {
            int funcID;
            V8Function func;

            if (_FunctionsByType.TryGetValue(typeof(T), out funcID))
            {
                var weakRef = _Engine._GetObjectWeakReference(funcID);
                func = weakRef != null ? weakRef.Reset() as V8Function : null;
                if (func != null)
                    return (T)func;
            }

            // ... get the v8 "Function" object ...

            InternalHandle hNativeFunc = V8NetProxy.GetFunction(_NativeFunctionTemplateProxy);

            // ... create a managed wrapper for the V8 "Function" object (note: functions inherit the native V8 "Object" type) ...

            func = _Engine._GetObject<T>(this, hNativeFunc.PassOn(), true, false); // (note: this will "connect" the native object [hNativeFunc] to a new managed V8Function wrapper, and set the prototype!)

            if (callback != null)
                func.Callback = callback;

            // ... get the function's prototype object, wrap it, and give it to the new function object ...
            // (note: this is a special case, because the function object auto generates the prototype object natively using an existing object template)

            func._Prototype = V8NetProxy.GetObjectPrototype(func._Handle);

            _FunctionsByType[typeof(T)] = func.ID; // (this exists to index functions by type)

            func.Initialize();

            return (T)func;
        }

        /// <summary>
        /// Returns a JavaScript V8Function object instance associated with this function template.
        /// There can only ever be ONE V8 function object per V8 function template in a single V8 JavaScript context;
        /// however, V8.NET does allow one MANAGED function type per managed template. In this case, a single call triggers all derived types at once.
        /// The first callback to return a value terminates the cycle and any following callbacks are ignored.
        /// <para>WARNING: The returned function object will be garbage collected if you don't store the reference anywhere. If this happens, then calling 
        /// the function object in JavaScript will return "undefined". This is because function object callbacks are dynamic and are only valid when
        /// the calling object is still in use.</para>
        /// </summary>
        /// <param name="callback">When a new instance of V8Function is created, it's 'Callback' property will set to the specified value.
        /// If you don't provide a callback, then calling the function in JavaScript will simply do nothing and return "undefined".</param>
        public V8Function GetFunctionObject(JSFunction callback) { return GetFunctionObject<V8Function>(callback); }

        // --------------------------------------------------------------------------------------------------------------------

        /// <summary>
        /// Calls the underlying native function to create a new native object and return its handle.
        /// Use this method if you only need the native object and not a managed wrapper.
        /// </summary>
        /// <param name="args">Arguments to pass to the function to construct the new native instance.</param>
        /// <returns>A handle to the new object.</returns>
        public InternalHandle CreateNativeInstance(params InternalHandle[] args) // TODO: Parameter passing needs testing.
        {
            HandleProxy** _args = null;

            if (args.Length > 0)
            {
                _args = (HandleProxy**)Utilities.AllocPointerArray(args.Length);
                for (var i = 0; i < args.Length; i++)
                    _args[i] = args[i];
            }

            try
            {
                return (InternalHandle)V8NetProxy.CreateFunctionInstance(_NativeFunctionTemplateProxy, -1, args.Length, _args);
            }
            finally
            {
                Utilities.FreeNativeMemory((IntPtr)_args);
            }
        }

        // --------------------------------------------------------------------------------------------------------------------

        /// <summary>
        /// Calls the underlying native function to create and return a new instance, which will be wrapped in the specified managed object type.
        /// </summary>
        /// <typeparam name="T">A managed object type to wrap the new native object handle.</typeparam>
        /// <param name="args">Arguments to pass to the function to construct the new native instance.</param>
        /// <returns>A new instance of 'T'.</returns>
        public V8ManagedObject CreateInstance<T>(params InternalHandle[] args) // TODO: Parameter passing needs testing.
            where T : V8ManagedObject, new()
        {
            HandleProxy** _args = null;

            if (args.Length > 0)
            {
                _args = (HandleProxy**)Utilities.AllocPointerArray(args.Length);
                for (var i = 0; i < args.Length; i++)
                    _args[i] = args[i];
            }

            // (note: the special case here is that the native function object will use its own template to create instances)

            T obj = _Engine._CreateManagedObject<T>(this, null);
            obj.Template = InstanceTemplate;

            try
            {
                obj._Handle._Set(V8NetProxy.CreateFunctionInstance(_NativeFunctionTemplateProxy, obj.ID, args.Length, _args));
                // (note: setting '_NativeObject' also updates it's '_ManagedObject' field if necessary.
            }
            catch (Exception ex)
            {
                // ... something went wrong, so remove the new managed object ...
                _Engine._RemoveObjectWeakReference(obj.ID);
                throw ex;
            }
            finally
            {
                Utilities.FreeNativeMemory((IntPtr)_args);
            }

            obj.Initialize();

            return obj;
        }

        /// <summary>
        /// Calls the underlying native function to create and return a new instance, which will be wrapped in a 'V8ManagedObject' instance.
        /// </summary>
        /// <param name="args">Arguments to pass to the function to construct the new native instance.</param>
        /// <returns>A new instance of 'V8ManagedObject'.</returns>
        public V8ManagedObject CreateInstance(params InternalHandle[] args) // TODO: Parameter passing needs testing.
        {
            return CreateInstance<V8ManagedObject>(args);
        }

        // --------------------------------------------------------------------------------------------------------------------

        /// <summary>
        /// This is called by '{V8NativeObject}._OnNativeGCRequested()' when the managed function object is ready to be deleted.
        /// </summary>
        internal void _RemoveFunctionType(int objectID)
        {
            var callbackTypes = _FunctionsByType.Keys.ToArray();
            for (var i = 0; i < callbackTypes.Length; i++)
                if (_FunctionsByType[callbackTypes[i]] == objectID)
                    _FunctionsByType[callbackTypes[i]] = -1;
        }

        // --------------------------------------------------------------------------------------------------------------------
    }

    // ========================================================================================================================
}
<|MERGE_RESOLUTION|>--- conflicted
+++ resolved
@@ -1,349 +1,343 @@
-﻿using System;
-using System.Collections.Generic;
-using System.Linq;
-using System.Reflection;
-using System.Runtime.InteropServices;
-using System.Text;
-
-#if V2 || V3 || V3_5
-#else
-using System.Dynamic;
-#endif
-
-namespace V8.Net
-{
-    // ========================================================================================================================
-
-    /// <summary>
-    /// Represents a JavaScript callback function for a managed class method.
-    /// </summary>
-    /// <param name="isConstructCall">True only if this function is being called to construct a new object (such as using the "new" operator within JavaScript).
-    /// If this is true, the function is expected to create and return a new object (as the constructor for that object).</param>
-    /// <param name="args">The arguments supplied for the JavaScript function call.</param>
-    public delegate InternalHandle JSFunction(V8Engine engine, bool isConstructCall, InternalHandle _this, params InternalHandle[] args);
-
-    // ========================================================================================================================
-
-    public unsafe class FunctionTemplate : TemplateBase<IV8Function>
-    {
-        // --------------------------------------------------------------------------------------------------------------------
-
-        internal NativeFunctionTemplateProxy* _NativeFunctionTemplateProxy;
-
-        public string ClassName { get; private set; }
-
-        /// <summary>
-        /// Set this to an object that implements a call-back to execute when the function associated with this FunctionTemplate is called within JavaScript.
-        /// </summary>
-        readonly Dictionary<Type, int> _FunctionsByType = new Dictionary<Type, int>();
-
-        /// <summary>
-        /// The V8 engine automatically creates two templates with every function template: one for object creation (instances) and one for function object itself (prototype inheritance).
-        /// This property returns the ObjectTemplate wrapper associated with the V8 native instance template for creating new objects using the function in this template as the constructor.
-        /// </summary>
-        public ObjectTemplate InstanceTemplate { get; private set; }
-
-        /// <summary>
-        /// The V8 engine automatically creates two templates with every function template: one for object creation (instances) and one for object inheritance (prototypes).
-        /// This property returns the ObjectTemplate wrapper associated with the prototype template for the function object in this template.
-        /// </summary>
-        public ObjectTemplate PrototypeTemplate { get; private set; }
-
-        // --------------------------------------------------------------------------------------------------------------------
-
-        public FunctionTemplate()
-        {
-<<<<<<< HEAD
-            // FIXME: This doesn't work on Mono. The calling assembly is mscorlib, while executing assembly is V8.NET.
-//            if (Assembly.GetCallingAssembly() != Assembly.GetExecutingAssembly())
-//                throw new InvalidOperationException("You much create function templates by calling 'V8Engine.CreateFunctionTemplate()'.");
-=======
-            if (Assembly.GetCallingAssembly() != Assembly.GetExecutingAssembly() && !Assembly.GetCallingAssembly().FullName.StartsWith("mscorlib,"))
-                throw new InvalidOperationException("You must create function templates by calling 'V8Engine.CreateFunctionTemplate()'.");
->>>>>>> 4e8492e1
-        }
-
-        ~FunctionTemplate()
-        {
-            if (((ITemplateInternal)this)._ReferenceCount > 0
-                || _Engine.GetObjects(this).Length > 0
-                || _Engine.GetObjects(PrototypeTemplate).Length > 0
-                || _Engine.GetObjects(InstanceTemplate).Length > 0)
-                GC.ReRegisterForFinalize(this);
-            else
-                Dispose();
-        }
-
-        public void Dispose()
-        {
-            if (_NativeFunctionTemplateProxy != null)
-            {
-                V8NetProxy.DeleteFunctionTemplateProxy(_NativeFunctionTemplateProxy); // (delete the corresponding native object as well; WARNING: This is done on the GC thread!)
-                _NativeFunctionTemplateProxy = null;
-
-                PrototypeTemplate.Parent = null;
-                InstanceTemplate.Parent = null;
-                PrototypeTemplate = null;
-                InstanceTemplate = null;
-            }
-
-        }
-
-        internal void _Initialize(V8Engine v8EngineProxy, string className)
-        {
-            ClassName = className;
-
-            _Initialize(v8EngineProxy,
-                (NativeFunctionTemplateProxy*)V8NetProxy.CreateFunctionTemplateProxy(
-                    v8EngineProxy._NativeV8EngineProxy,
-                    ClassName,
-                    _SetDelegate<ManagedJSFunctionCallback>(_CallBack)) // (create a corresponding native object)
-            );
-        }
-
-        internal void _Initialize(V8Engine v8EngineProxy, NativeFunctionTemplateProxy* nativeFunctionTemplateProxy)
-        {
-            if (v8EngineProxy == null)
-                throw new ArgumentNullException("v8EngineProxy");
-
-            if (nativeFunctionTemplateProxy == null)
-                throw new ArgumentNullException("nativeFunctionTemplateProxy");
-
-            _Engine = v8EngineProxy;
-
-            _NativeFunctionTemplateProxy = nativeFunctionTemplateProxy;
-
-            InstanceTemplate = _Engine.CreateObjectTemplate<ObjectTemplate>();
-            InstanceTemplate.Parent = this;
-            InstanceTemplate._Initialize(_Engine, (NativeObjectTemplateProxy*)V8NetProxy.GetFunctionInstanceTemplateProxy(_NativeFunctionTemplateProxy));
-
-            PrototypeTemplate = _Engine.CreateObjectTemplate<ObjectTemplate>();
-            PrototypeTemplate.Parent = this;
-            PrototypeTemplate._Initialize(_Engine, (NativeObjectTemplateProxy*)V8NetProxy.GetFunctionPrototypeTemplateProxy(_NativeFunctionTemplateProxy));
-        }
-
-        // --------------------------------------------------------------------------------------------------------------------
-
-        HandleProxy* _CallBack(Int32 managedObjectID, bool isConstructCall, HandleProxy* _this, HandleProxy** args, Int32 argCount)
-        {
-            // ... get a handle to the native "this" object ...
-
-            using (InternalHandle hThis = new InternalHandle(_this, false))
-            {
-                // ... wrap the arguments ...
-
-                InternalHandle[] _args = new InternalHandle[argCount];
-                int i;
-
-                for (i = 0; i < argCount; i++)
-                    _args[i]._Set(args[i], false); // (since these will be disposed immediately after, the "first" flag is not required [this also prevents it from getting passed on])
-
-                int funcID;
-                ObservableWeakReference<V8NativeObject> weakRef;
-                V8Function func;
-                InternalHandle result = null;
-
-                try
-                {
-                    // ... call all function types (multiple custom derived function types are allowed, but only one of each type) ...
-
-                    var callbackTypes = _FunctionsByType.Keys.ToArray();
-
-                    for (i = callbackTypes.Length - 1; i >= 0; i--)
-                    {
-                        funcID = _FunctionsByType[callbackTypes[i]];
-                        if (funcID >= 0)
-                        {
-                            weakRef = _Engine._GetObjectWeakReference(funcID);
-                            func = weakRef != null ? weakRef.Object as V8Function : null;
-                            if (func != null && func.Callback != null)
-                            {
-                                result = func.Callback(_Engine, isConstructCall, hThis, _args);
-
-                                if (!result.IsEmpty) break;
-                            }
-                            else _FunctionsByType.Remove(callbackTypes[i]); // (was GC'd, or in the process, so remove it!)
-                        }
-                    }
-                }
-                finally
-                {
-                    for (i = 0; i < _args.Length; i++)
-                        _args[i].Dispose();
-                }
-
-                if (isConstructCall && result.HasObject && result.Object is V8ManagedObject && result.Object.Handle._Handle == hThis)
-                    throw new InvalidOperationException("You've attempted to return the type '" + result.Object.GetType().Name
-                        + "' which implements/extends IV8ManagedObject/V8ManagedObject in a construction call (using 'new' in JavaScript) to wrap the new native object."
-                        + " The native V8 engine only supports interceptor hooks for objects generated from ObjectTemplate instances.  You will need to first derive/implement from V8NativeObject/IV8NativeObject"
-                        + " for construction calls, then wrap it around your object (or rewrite your object to use V8NativeObject directly instead and use the 'SetAccessor()' handle method).");
-
-                return result;
-            }
-        }
-
-        // --------------------------------------------------------------------------------------------------------------------
-
-        /// <summary>
-        /// Returns the specified V8Function object type associated with this function template.
-        /// There can only ever be one native V8 function object per native V8 function template in a single native V8 JavaScript context;
-        /// however, V8.NET (the managed side) does allow one function type per template. In this case, a single call triggers all derived types at once.
-        /// The first callback to return a value terminates the cycle and any following callbacks are ignored.
-        /// <para>WARNING: The returned function object will be garbage collected if you don't store the reference anywhere. If this happens, then calling 
-        /// the function object in JavaScript will return "undefined".</para>
-        /// </summary>
-        /// <typeparam name="T">A type that implements IV8Function, or derives from V8Function.</typeparam>
-        /// <param name="callback">When a new instance of type 'T' is created, it's 'Callback' property will overwritten by this value (replacing anything that may be set when it was created).
-        /// It is expect to provide a callback method when using the default 'V8Function' object, but if you have a custom derivation you can set this to 'null'.</param>
-        public T GetFunctionObject<T>(JSFunction callback = null) where T : V8Function, new()
-        {
-            int funcID;
-            V8Function func;
-
-            if (_FunctionsByType.TryGetValue(typeof(T), out funcID))
-            {
-                var weakRef = _Engine._GetObjectWeakReference(funcID);
-                func = weakRef != null ? weakRef.Reset() as V8Function : null;
-                if (func != null)
-                    return (T)func;
-            }
-
-            // ... get the v8 "Function" object ...
-
-            InternalHandle hNativeFunc = V8NetProxy.GetFunction(_NativeFunctionTemplateProxy);
-
-            // ... create a managed wrapper for the V8 "Function" object (note: functions inherit the native V8 "Object" type) ...
-
-            func = _Engine._GetObject<T>(this, hNativeFunc.PassOn(), true, false); // (note: this will "connect" the native object [hNativeFunc] to a new managed V8Function wrapper, and set the prototype!)
-
-            if (callback != null)
-                func.Callback = callback;
-
-            // ... get the function's prototype object, wrap it, and give it to the new function object ...
-            // (note: this is a special case, because the function object auto generates the prototype object natively using an existing object template)
-
-            func._Prototype = V8NetProxy.GetObjectPrototype(func._Handle);
-
-            _FunctionsByType[typeof(T)] = func.ID; // (this exists to index functions by type)
-
-            func.Initialize();
-
-            return (T)func;
-        }
-
-        /// <summary>
-        /// Returns a JavaScript V8Function object instance associated with this function template.
-        /// There can only ever be ONE V8 function object per V8 function template in a single V8 JavaScript context;
-        /// however, V8.NET does allow one MANAGED function type per managed template. In this case, a single call triggers all derived types at once.
-        /// The first callback to return a value terminates the cycle and any following callbacks are ignored.
-        /// <para>WARNING: The returned function object will be garbage collected if you don't store the reference anywhere. If this happens, then calling 
-        /// the function object in JavaScript will return "undefined". This is because function object callbacks are dynamic and are only valid when
-        /// the calling object is still in use.</para>
-        /// </summary>
-        /// <param name="callback">When a new instance of V8Function is created, it's 'Callback' property will set to the specified value.
-        /// If you don't provide a callback, then calling the function in JavaScript will simply do nothing and return "undefined".</param>
-        public V8Function GetFunctionObject(JSFunction callback) { return GetFunctionObject<V8Function>(callback); }
-
-        // --------------------------------------------------------------------------------------------------------------------
-
-        /// <summary>
-        /// Calls the underlying native function to create a new native object and return its handle.
-        /// Use this method if you only need the native object and not a managed wrapper.
-        /// </summary>
-        /// <param name="args">Arguments to pass to the function to construct the new native instance.</param>
-        /// <returns>A handle to the new object.</returns>
-        public InternalHandle CreateNativeInstance(params InternalHandle[] args) // TODO: Parameter passing needs testing.
-        {
-            HandleProxy** _args = null;
-
-            if (args.Length > 0)
-            {
-                _args = (HandleProxy**)Utilities.AllocPointerArray(args.Length);
-                for (var i = 0; i < args.Length; i++)
-                    _args[i] = args[i];
-            }
-
-            try
-            {
-                return (InternalHandle)V8NetProxy.CreateFunctionInstance(_NativeFunctionTemplateProxy, -1, args.Length, _args);
-            }
-            finally
-            {
-                Utilities.FreeNativeMemory((IntPtr)_args);
-            }
-        }
-
-        // --------------------------------------------------------------------------------------------------------------------
-
-        /// <summary>
-        /// Calls the underlying native function to create and return a new instance, which will be wrapped in the specified managed object type.
-        /// </summary>
-        /// <typeparam name="T">A managed object type to wrap the new native object handle.</typeparam>
-        /// <param name="args">Arguments to pass to the function to construct the new native instance.</param>
-        /// <returns>A new instance of 'T'.</returns>
-        public V8ManagedObject CreateInstance<T>(params InternalHandle[] args) // TODO: Parameter passing needs testing.
-            where T : V8ManagedObject, new()
-        {
-            HandleProxy** _args = null;
-
-            if (args.Length > 0)
-            {
-                _args = (HandleProxy**)Utilities.AllocPointerArray(args.Length);
-                for (var i = 0; i < args.Length; i++)
-                    _args[i] = args[i];
-            }
-
-            // (note: the special case here is that the native function object will use its own template to create instances)
-
-            T obj = _Engine._CreateManagedObject<T>(this, null);
-            obj.Template = InstanceTemplate;
-
-            try
-            {
-                obj._Handle._Set(V8NetProxy.CreateFunctionInstance(_NativeFunctionTemplateProxy, obj.ID, args.Length, _args));
-                // (note: setting '_NativeObject' also updates it's '_ManagedObject' field if necessary.
-            }
-            catch (Exception ex)
-            {
-                // ... something went wrong, so remove the new managed object ...
-                _Engine._RemoveObjectWeakReference(obj.ID);
-                throw ex;
-            }
-            finally
-            {
-                Utilities.FreeNativeMemory((IntPtr)_args);
-            }
-
-            obj.Initialize();
-
-            return obj;
-        }
-
-        /// <summary>
-        /// Calls the underlying native function to create and return a new instance, which will be wrapped in a 'V8ManagedObject' instance.
-        /// </summary>
-        /// <param name="args">Arguments to pass to the function to construct the new native instance.</param>
-        /// <returns>A new instance of 'V8ManagedObject'.</returns>
-        public V8ManagedObject CreateInstance(params InternalHandle[] args) // TODO: Parameter passing needs testing.
-        {
-            return CreateInstance<V8ManagedObject>(args);
-        }
-
-        // --------------------------------------------------------------------------------------------------------------------
-
-        /// <summary>
-        /// This is called by '{V8NativeObject}._OnNativeGCRequested()' when the managed function object is ready to be deleted.
-        /// </summary>
-        internal void _RemoveFunctionType(int objectID)
-        {
-            var callbackTypes = _FunctionsByType.Keys.ToArray();
-            for (var i = 0; i < callbackTypes.Length; i++)
-                if (_FunctionsByType[callbackTypes[i]] == objectID)
-                    _FunctionsByType[callbackTypes[i]] = -1;
-        }
-
-        // --------------------------------------------------------------------------------------------------------------------
-    }
-
-    // ========================================================================================================================
-}
+﻿using System;
+using System.Collections.Generic;
+using System.Linq;
+using System.Reflection;
+using System.Runtime.InteropServices;
+using System.Text;
+
+#if V2 || V3 || V3_5
+#else
+using System.Dynamic;
+#endif
+
+namespace V8.Net
+{
+    // ========================================================================================================================
+
+    /// <summary>
+    /// Represents a JavaScript callback function for a managed class method.
+    /// </summary>
+    /// <param name="isConstructCall">True only if this function is being called to construct a new object (such as using the "new" operator within JavaScript).
+    /// If this is true, the function is expected to create and return a new object (as the constructor for that object).</param>
+    /// <param name="args">The arguments supplied for the JavaScript function call.</param>
+    public delegate InternalHandle JSFunction(V8Engine engine, bool isConstructCall, InternalHandle _this, params InternalHandle[] args);
+
+    // ========================================================================================================================
+
+    public unsafe class FunctionTemplate : TemplateBase<IV8Function>
+    {
+        // --------------------------------------------------------------------------------------------------------------------
+
+        internal NativeFunctionTemplateProxy* _NativeFunctionTemplateProxy;
+
+        public string ClassName { get; private set; }
+
+        /// <summary>
+        /// Set this to an object that implements a call-back to execute when the function associated with this FunctionTemplate is called within JavaScript.
+        /// </summary>
+        readonly Dictionary<Type, int> _FunctionsByType = new Dictionary<Type, int>();
+
+        /// <summary>
+        /// The V8 engine automatically creates two templates with every function template: one for object creation (instances) and one for function object itself (prototype inheritance).
+        /// This property returns the ObjectTemplate wrapper associated with the V8 native instance template for creating new objects using the function in this template as the constructor.
+        /// </summary>
+        public ObjectTemplate InstanceTemplate { get; private set; }
+
+        /// <summary>
+        /// The V8 engine automatically creates two templates with every function template: one for object creation (instances) and one for object inheritance (prototypes).
+        /// This property returns the ObjectTemplate wrapper associated with the prototype template for the function object in this template.
+        /// </summary>
+        public ObjectTemplate PrototypeTemplate { get; private set; }
+
+        // --------------------------------------------------------------------------------------------------------------------
+
+        public FunctionTemplate()
+        {
+            if (Assembly.GetCallingAssembly() != Assembly.GetExecutingAssembly() && !Assembly.GetCallingAssembly().FullName.StartsWith("mscorlib,"))
+                throw new InvalidOperationException("You must create function templates by calling 'V8Engine.CreateFunctionTemplate()'.");
+        }
+
+        ~FunctionTemplate()
+        {
+            if (((ITemplateInternal)this)._ReferenceCount > 0
+                || _Engine.GetObjects(this).Length > 0
+                || _Engine.GetObjects(PrototypeTemplate).Length > 0
+                || _Engine.GetObjects(InstanceTemplate).Length > 0)
+                GC.ReRegisterForFinalize(this);
+            else
+                Dispose();
+        }
+
+        public void Dispose()
+        {
+            if (_NativeFunctionTemplateProxy != null)
+            {
+                V8NetProxy.DeleteFunctionTemplateProxy(_NativeFunctionTemplateProxy); // (delete the corresponding native object as well; WARNING: This is done on the GC thread!)
+                _NativeFunctionTemplateProxy = null;
+
+                PrototypeTemplate.Parent = null;
+                InstanceTemplate.Parent = null;
+                PrototypeTemplate = null;
+                InstanceTemplate = null;
+            }
+
+        }
+
+        internal void _Initialize(V8Engine v8EngineProxy, string className)
+        {
+            ClassName = className;
+
+            _Initialize(v8EngineProxy,
+                (NativeFunctionTemplateProxy*)V8NetProxy.CreateFunctionTemplateProxy(
+                    v8EngineProxy._NativeV8EngineProxy,
+                    ClassName,
+                    _SetDelegate<ManagedJSFunctionCallback>(_CallBack)) // (create a corresponding native object)
+            );
+        }
+
+        internal void _Initialize(V8Engine v8EngineProxy, NativeFunctionTemplateProxy* nativeFunctionTemplateProxy)
+        {
+            if (v8EngineProxy == null)
+                throw new ArgumentNullException("v8EngineProxy");
+
+            if (nativeFunctionTemplateProxy == null)
+                throw new ArgumentNullException("nativeFunctionTemplateProxy");
+
+            _Engine = v8EngineProxy;
+
+            _NativeFunctionTemplateProxy = nativeFunctionTemplateProxy;
+
+            InstanceTemplate = _Engine.CreateObjectTemplate<ObjectTemplate>();
+            InstanceTemplate.Parent = this;
+            InstanceTemplate._Initialize(_Engine, (NativeObjectTemplateProxy*)V8NetProxy.GetFunctionInstanceTemplateProxy(_NativeFunctionTemplateProxy));
+
+            PrototypeTemplate = _Engine.CreateObjectTemplate<ObjectTemplate>();
+            PrototypeTemplate.Parent = this;
+            PrototypeTemplate._Initialize(_Engine, (NativeObjectTemplateProxy*)V8NetProxy.GetFunctionPrototypeTemplateProxy(_NativeFunctionTemplateProxy));
+        }
+
+        // --------------------------------------------------------------------------------------------------------------------
+
+        HandleProxy* _CallBack(Int32 managedObjectID, bool isConstructCall, HandleProxy* _this, HandleProxy** args, Int32 argCount)
+        {
+            // ... get a handle to the native "this" object ...
+
+            using (InternalHandle hThis = new InternalHandle(_this, false))
+            {
+                // ... wrap the arguments ...
+
+                InternalHandle[] _args = new InternalHandle[argCount];
+                int i;
+
+                for (i = 0; i < argCount; i++)
+                    _args[i]._Set(args[i], false); // (since these will be disposed immediately after, the "first" flag is not required [this also prevents it from getting passed on])
+
+                int funcID;
+                ObservableWeakReference<V8NativeObject> weakRef;
+                V8Function func;
+                InternalHandle result = null;
+
+                try
+                {
+                    // ... call all function types (multiple custom derived function types are allowed, but only one of each type) ...
+
+                    var callbackTypes = _FunctionsByType.Keys.ToArray();
+
+                    for (i = callbackTypes.Length - 1; i >= 0; i--)
+                    {
+                        funcID = _FunctionsByType[callbackTypes[i]];
+                        if (funcID >= 0)
+                        {
+                            weakRef = _Engine._GetObjectWeakReference(funcID);
+                            func = weakRef != null ? weakRef.Object as V8Function : null;
+                            if (func != null && func.Callback != null)
+                            {
+                                result = func.Callback(_Engine, isConstructCall, hThis, _args);
+
+                                if (!result.IsEmpty) break;
+                            }
+                            else _FunctionsByType.Remove(callbackTypes[i]); // (was GC'd, or in the process, so remove it!)
+                        }
+                    }
+                }
+                finally
+                {
+                    for (i = 0; i < _args.Length; i++)
+                        _args[i].Dispose();
+                }
+
+                if (isConstructCall && result.HasObject && result.Object is V8ManagedObject && result.Object.Handle._Handle == hThis)
+                    throw new InvalidOperationException("You've attempted to return the type '" + result.Object.GetType().Name
+                        + "' which implements/extends IV8ManagedObject/V8ManagedObject in a construction call (using 'new' in JavaScript) to wrap the new native object."
+                        + " The native V8 engine only supports interceptor hooks for objects generated from ObjectTemplate instances.  You will need to first derive/implement from V8NativeObject/IV8NativeObject"
+                        + " for construction calls, then wrap it around your object (or rewrite your object to use V8NativeObject directly instead and use the 'SetAccessor()' handle method).");
+
+                return result;
+            }
+        }
+
+        // --------------------------------------------------------------------------------------------------------------------
+
+        /// <summary>
+        /// Returns the specified V8Function object type associated with this function template.
+        /// There can only ever be one native V8 function object per native V8 function template in a single native V8 JavaScript context;
+        /// however, V8.NET (the managed side) does allow one function type per template. In this case, a single call triggers all derived types at once.
+        /// The first callback to return a value terminates the cycle and any following callbacks are ignored.
+        /// <para>WARNING: The returned function object will be garbage collected if you don't store the reference anywhere. If this happens, then calling 
+        /// the function object in JavaScript will return "undefined".</para>
+        /// </summary>
+        /// <typeparam name="T">A type that implements IV8Function, or derives from V8Function.</typeparam>
+        /// <param name="callback">When a new instance of type 'T' is created, it's 'Callback' property will overwritten by this value (replacing anything that may be set when it was created).
+        /// It is expect to provide a callback method when using the default 'V8Function' object, but if you have a custom derivation you can set this to 'null'.</param>
+        public T GetFunctionObject<T>(JSFunction callback = null) where T : V8Function, new()
+        {
+            int funcID;
+            V8Function func;
+
+            if (_FunctionsByType.TryGetValue(typeof(T), out funcID))
+            {
+                var weakRef = _Engine._GetObjectWeakReference(funcID);
+                func = weakRef != null ? weakRef.Reset() as V8Function : null;
+                if (func != null)
+                    return (T)func;
+            }
+
+            // ... get the v8 "Function" object ...
+
+            InternalHandle hNativeFunc = V8NetProxy.GetFunction(_NativeFunctionTemplateProxy);
+
+            // ... create a managed wrapper for the V8 "Function" object (note: functions inherit the native V8 "Object" type) ...
+
+            func = _Engine._GetObject<T>(this, hNativeFunc.PassOn(), true, false); // (note: this will "connect" the native object [hNativeFunc] to a new managed V8Function wrapper, and set the prototype!)
+
+            if (callback != null)
+                func.Callback = callback;
+
+            // ... get the function's prototype object, wrap it, and give it to the new function object ...
+            // (note: this is a special case, because the function object auto generates the prototype object natively using an existing object template)
+
+            func._Prototype = V8NetProxy.GetObjectPrototype(func._Handle);
+
+            _FunctionsByType[typeof(T)] = func.ID; // (this exists to index functions by type)
+
+            func.Initialize();
+
+            return (T)func;
+        }
+
+        /// <summary>
+        /// Returns a JavaScript V8Function object instance associated with this function template.
+        /// There can only ever be ONE V8 function object per V8 function template in a single V8 JavaScript context;
+        /// however, V8.NET does allow one MANAGED function type per managed template. In this case, a single call triggers all derived types at once.
+        /// The first callback to return a value terminates the cycle and any following callbacks are ignored.
+        /// <para>WARNING: The returned function object will be garbage collected if you don't store the reference anywhere. If this happens, then calling 
+        /// the function object in JavaScript will return "undefined". This is because function object callbacks are dynamic and are only valid when
+        /// the calling object is still in use.</para>
+        /// </summary>
+        /// <param name="callback">When a new instance of V8Function is created, it's 'Callback' property will set to the specified value.
+        /// If you don't provide a callback, then calling the function in JavaScript will simply do nothing and return "undefined".</param>
+        public V8Function GetFunctionObject(JSFunction callback) { return GetFunctionObject<V8Function>(callback); }
+
+        // --------------------------------------------------------------------------------------------------------------------
+
+        /// <summary>
+        /// Calls the underlying native function to create a new native object and return its handle.
+        /// Use this method if you only need the native object and not a managed wrapper.
+        /// </summary>
+        /// <param name="args">Arguments to pass to the function to construct the new native instance.</param>
+        /// <returns>A handle to the new object.</returns>
+        public InternalHandle CreateNativeInstance(params InternalHandle[] args) // TODO: Parameter passing needs testing.
+        {
+            HandleProxy** _args = null;
+
+            if (args.Length > 0)
+            {
+                _args = (HandleProxy**)Utilities.AllocPointerArray(args.Length);
+                for (var i = 0; i < args.Length; i++)
+                    _args[i] = args[i];
+            }
+
+            try
+            {
+                return (InternalHandle)V8NetProxy.CreateFunctionInstance(_NativeFunctionTemplateProxy, -1, args.Length, _args);
+            }
+            finally
+            {
+                Utilities.FreeNativeMemory((IntPtr)_args);
+            }
+        }
+
+        // --------------------------------------------------------------------------------------------------------------------
+
+        /// <summary>
+        /// Calls the underlying native function to create and return a new instance, which will be wrapped in the specified managed object type.
+        /// </summary>
+        /// <typeparam name="T">A managed object type to wrap the new native object handle.</typeparam>
+        /// <param name="args">Arguments to pass to the function to construct the new native instance.</param>
+        /// <returns>A new instance of 'T'.</returns>
+        public V8ManagedObject CreateInstance<T>(params InternalHandle[] args) // TODO: Parameter passing needs testing.
+            where T : V8ManagedObject, new()
+        {
+            HandleProxy** _args = null;
+
+            if (args.Length > 0)
+            {
+                _args = (HandleProxy**)Utilities.AllocPointerArray(args.Length);
+                for (var i = 0; i < args.Length; i++)
+                    _args[i] = args[i];
+            }
+
+            // (note: the special case here is that the native function object will use its own template to create instances)
+
+            T obj = _Engine._CreateManagedObject<T>(this, null);
+            obj.Template = InstanceTemplate;
+
+            try
+            {
+                obj._Handle._Set(V8NetProxy.CreateFunctionInstance(_NativeFunctionTemplateProxy, obj.ID, args.Length, _args));
+                // (note: setting '_NativeObject' also updates it's '_ManagedObject' field if necessary.
+            }
+            catch (Exception ex)
+            {
+                // ... something went wrong, so remove the new managed object ...
+                _Engine._RemoveObjectWeakReference(obj.ID);
+                throw ex;
+            }
+            finally
+            {
+                Utilities.FreeNativeMemory((IntPtr)_args);
+            }
+
+            obj.Initialize();
+
+            return obj;
+        }
+
+        /// <summary>
+        /// Calls the underlying native function to create and return a new instance, which will be wrapped in a 'V8ManagedObject' instance.
+        /// </summary>
+        /// <param name="args">Arguments to pass to the function to construct the new native instance.</param>
+        /// <returns>A new instance of 'V8ManagedObject'.</returns>
+        public V8ManagedObject CreateInstance(params InternalHandle[] args) // TODO: Parameter passing needs testing.
+        {
+            return CreateInstance<V8ManagedObject>(args);
+        }
+
+        // --------------------------------------------------------------------------------------------------------------------
+
+        /// <summary>
+        /// This is called by '{V8NativeObject}._OnNativeGCRequested()' when the managed function object is ready to be deleted.
+        /// </summary>
+        internal void _RemoveFunctionType(int objectID)
+        {
+            var callbackTypes = _FunctionsByType.Keys.ToArray();
+            for (var i = 0; i < callbackTypes.Length; i++)
+                if (_FunctionsByType[callbackTypes[i]] == objectID)
+                    _FunctionsByType[callbackTypes[i]] = -1;
+        }
+
+        // --------------------------------------------------------------------------------------------------------------------
+    }
+
+    // ========================================================================================================================
+}