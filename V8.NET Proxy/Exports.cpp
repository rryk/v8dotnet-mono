--- conflicted
+++ resolved
@@ -1,387 +1,380 @@
-#include "ProxyTypes.h"
-
-namespace {
-  // An exception type that is similar to Microsoft's std::exception, which allows to pass a custom message into
-  // constructor.
-  class v8net_exception : public std::exception {
-    public:
-	  v8net_exception() throw() : std::exception(), message(0) {}
-	  v8net_exception(const char* aMessage) throw() : std::exception(), message(aMessage) {}
-      virtual ~v8net_exception() throw() {}
-      virtual const char* what() const throw() { return message; }
-    private:
-      const char* message;
-  };
-}
-
-// ############################################################################################################################
-// Misc. Global Functions
-
-Handle<Value> _GetObjectProperty(Local<String> hName, const AccessorInfo& info) // (bridge callback, for non-ObjectTemplate objects!)
-{
-    auto obj = info.Holder();
-
-    if (!obj.IsEmpty())
-    {
-        auto hID = obj->GetHiddenValue(String::New("ManagedObjectID"));
-        auto hAccessors = info.Data().As<Array>(); // [0] == getter, [1] == setter
-        if (!hID->IsUndefined() && hAccessors->Length() == 2)
-        {
-            auto engine = (V8EngineProxy*)info.GetIsolate()->GetData();
-            auto managedObjectID = (int32_t)hID->Int32Value();
-            ManagedAccessorGetter getter = (ManagedAccessorGetter)hAccessors->Get(0).As<External>()->Value();
-
-            if (managedObjectID >= 0 && getter != nullptr)
-            {
-                auto _this = engine->GetHandleProxy(info.This());
-                auto str = engine->GetNativeString(*hName);
-
-                auto result = getter(_this, str.String); // (assumes the 'str' memory will be released by the managed side)
-
-                str.Dispose();
-
-                if (result != nullptr)  
-                    if (result->IsError())
-                        return ThrowException(Exception::Error(result->Handle()->ToString()));
-                    else
-                        return result->Handle(); // (the result was create via p/invoke calls, but is expected to be tracked and freed on the managed side)
-                // (result == null == undefined [which means the managed side didn't return anything])
-            }
-        }
-    }
-
-    return v8::Undefined();
-}
-
-// ------------------------------------------------------------------------------------------------------------------------
-
-void _SetObjectProperty(Local<String> hName, Local<Value> value, const AccessorInfo& info) // (bridge callback, for non-ObjectTemplate objects!)
-{
-    auto obj = info.Holder();
-
-    if (!obj.IsEmpty())
-    {
-        auto hID = obj->GetHiddenValue(String::New("ManagedObjectID"));
-        auto hAccessors = info.Data().As<Array>(); // [0] == getter, [1] == setter
-        if (!hID->IsUndefined() && hAccessors->Length() == 2)
-        {
-            auto engine = (V8EngineProxy*)info.GetIsolate()->GetData();
-            auto managedObjectID = (int32_t)hID->Int32Value();
-            ManagedAccessorSetter setter = (ManagedAccessorSetter)hAccessors->Get(1).As<External>()->Value();
-
-            if (managedObjectID >= 0 && setter != nullptr)
-            {
-                auto _this = engine->GetHandleProxy(info.This());
-                auto str = engine->GetNativeString(*hName);
-                auto _value = engine->GetHandleProxy(value);
-
-                auto result = setter(_this, str.String, _value); // (assumes the 'str' memory will be released by the managed side)
-
-                str.Dispose();
-             
-                if (result != nullptr && result->IsError())
-                    ThrowException(Exception::Error(result->Handle()->ToString()));
-            }
-        }
-    }
-}
-
-// ############################################################################################################################
-// DLL Exports
-
-// Prevent name mangling for the interface functions. 
-extern "C"
-{
-    // ------------------------------------------------------------------------------------------------------------------------
-    // Engine Related
-
-    EXPORT V8EngineProxy* STDCALL CreateV8EngineProxy(bool enableDebugging, DebugMessageDispatcher *debugMessageDispatcher, int debugPort)
-    { return new V8EngineProxy(enableDebugging, debugMessageDispatcher, debugPort); }
-    EXPORT void STDCALL DestroyV8EngineProxy(V8EngineProxy *engine) { delete engine; }
-
-    EXPORT void STDCALL WithV8IsolateScope(V8EngineProxy *engine, CallbackAction action) { engine->WithIsolateScope(action); }
-    EXPORT void STDCALL WithV8ContextScope(V8EngineProxy *engine, CallbackAction action) { engine->WithContextScope(action); }
-    EXPORT void STDCALL WithHandleScope(V8EngineProxy *engine, CallbackAction action) { engine->WithHandleScope(action); }
-
-    EXPORT void STDCALL RegisterGCCallback(V8EngineProxy* engine, ManagedV8GarbageCollectionRequestCallback managedV8GarbageCollectionRequestCallback)
-    { engine->RegisterGCCallback(managedV8GarbageCollectionRequestCallback); }
-
-    EXPORT void STDCALL ForceGC(V8EngineProxy* engine)
-    {
-        V8::LowMemoryNotification();
-        while(!V8::IdleNotification())
-        {}
-    }
-
-    EXPORT bool STDCALL DoIdleNotification(V8EngineProxy* engine, int hint = 1000)
-    {
-        return V8::IdleNotification(hint);
-    }
-
-    EXPORT HandleProxy* STDCALL V8Execute(V8EngineProxy *engine, uint16_t *script, uint16_t *sourceName) { return engine->Execute(script, sourceName); }
-
-    // ------------------------------------------------------------------------------------------------------------------------
-    // Object Template Related
-
-    EXPORT ObjectTemplateProxy* STDCALL CreateObjectTemplateProxy(V8EngineProxy *engine) { return engine->CreateObjectTemplate(); }
-    EXPORT void STDCALL DeleteObjectTemplateProxy(ObjectTemplateProxy *proxy) { delete proxy; }
-    EXPORT HandleProxy* STDCALL SetGlobalObjectTemplate(V8EngineProxy *engine, ObjectTemplateProxy *proxy) { return engine->SetGlobalObjectTemplate(proxy); } 
-
-    EXPORT void STDCALL RegisterNamedPropertyHandlers(ObjectTemplateProxy *proxy,
-        ManagedNamedPropertyGetter getter, 
-        ManagedNamedPropertySetter setter, 
-        ManagedNamedPropertyQuery query, 
-        ManagedNamedPropertyDeleter deleter, 
-        ManagedNamedPropertyEnumerator enumerator)
-    { proxy->RegisterNamedPropertyHandlers(getter, setter, query, deleter, enumerator); }
-
-    EXPORT void STDCALL RegisterIndexedPropertyHandlers(ObjectTemplateProxy *proxy,
-        ManagedIndexedPropertyGetter getter, 
-        ManagedIndexedPropertySetter setter, 
-        ManagedIndexedPropertyQuery query, 
-        ManagedIndexedPropertyDeleter deleter, 
-        ManagedIndexedPropertyEnumerator enumerator)
-    { proxy->RegisterIndexedPropertyHandlers(getter, setter, query, deleter, enumerator); }
-
-    EXPORT void STDCALL UnregisterNamedPropertyHandlers(ObjectTemplateProxy *proxy)
-    { proxy->UnregisterNamedPropertyHandlers(); }
-
-    EXPORT void STDCALL UnregisterIndexedPropertyHandlers(ObjectTemplateProxy *proxy)
-    { proxy->UnregisterIndexedPropertyHandlers(); }
-
-    EXPORT HandleProxy* STDCALL CreateObjectFromTemplate(ObjectTemplateProxy *proxy, int32_t managedObjectID) { return proxy->CreateObject(managedObjectID); }
-
-    // This function connects objects that are created internally by V8, but are based on custom templates (such as new instances created by functions where V8
-    // creates the object internally and passes it along).
-    // 'templateProxy' should be null (for basic non-template objects), or a reference to one of the native proxy template classes.
-    EXPORT void STDCALL ConnectObject(HandleProxy *handleProxy, int32_t managedObjectID, void* templateProxy)
-    {
-        auto handle = handleProxy->Handle();
-        if (!handle.IsEmpty() && handle->IsObject())
-        {
-            auto obj = handleProxy->Handle().As<Object>();
-            if (obj->InternalFieldCount() > 1)
-            {
-                if (templateProxy != nullptr)
-                    obj->SetAlignedPointerInInternalField(0, templateProxy); // (stored a reference to the proxy instance for the call-back function(s))
-                obj->SetInternalField(1, External::New((void*)(intptr_t)managedObjectID));
-            }
-            obj->SetHiddenValue(String::New("ManagedObjectID"), Integer::New(managedObjectID)); // (won't be used on template created objects [fields are faster], but done anyhow for consistency)
-        }
-        handleProxy->SetManagedObjectID(managedObjectID);
-    }
-
-    EXPORT HandleProxy* STDCALL GetObjectPrototype(HandleProxy *handleProxy)
-    {
-        auto handle = handleProxy->Handle();
-        if (handle.IsEmpty() || !handle->IsObject())
-            throw v8net_exception("The handle does not represent an object.");
-        return handleProxy->EngineProxy()->GetHandleProxy(handle.As<Object>()->GetPrototype());
-    }
-
-    EXPORT HandleProxy* STDCALL Call(HandleProxy *subject, const uint16_t *functionName, HandleProxy *_this, uint16_t argCount, HandleProxy** args)
-    {
-        if (_this == nullptr) _this = subject; // (assume the subject is also "this" if not given)
-
-        auto hThis = _this->Handle();
-        if (hThis.IsEmpty() || !hThis->IsObject())
-            throw v8net_exception("Call: The target instance handle ('this') does not represent an object.");
-
-        auto hSubject = subject->Handle();
-        Handle<Function> hFunc;
-
-        if (functionName != nullptr) // (if no name is given, assume the subject IS a function object, otherwise get the property as a function)
-        {
-            if (hSubject.IsEmpty() || !hSubject->IsObject())
-                throw v8net_exception("Call: The subject handle does not represent an object.");
-
-            auto hProp = hSubject.As<Object>()->Get(String::New(functionName));
-
-            if (hProp.IsEmpty() || !hProp->IsFunction())
-                throw v8net_exception("Call: The specified property does not represent a function.");
-
-            hFunc = hProp.As<Function>();
-        }
-        else if (hSubject.IsEmpty() || !hSubject->IsFunction())
-            throw v8net_exception("Call: The subject handle does not represent a function.");
-        else
-            hFunc = hSubject.As<Function>();
-
-        Handle<Value> result;
-
-        if (argCount > 0)
-        {
-            Handle<Value>* _args = new Handle<Value>[argCount];
-            for (auto i = 0; i < argCount; i++)
-                _args[i] = args[i]->Handle();
-            result = hFunc->Call(hThis.As<Object>(), argCount, _args);
-            delete[] _args;
-        }
-        else result = hFunc->Call(hThis.As<Object>(), 0, nullptr);
-
-        return result.IsEmpty() ? nullptr : subject->EngineProxy()->GetHandleProxy(result);
-    }
-
-    // ------------------------------------------------------------------------------------------------------------------------
-
-    EXPORT bool STDCALL SetObjectPropertyByName(HandleProxy *proxy, const uint16_t *name, HandleProxy *value, v8::PropertyAttribute attribs = None)
-    {
-        auto handle = proxy->Handle();
-        if (handle.IsEmpty() || !handle->IsObject())
-            throw v8net_exception("The handle does not represent an object.");
-        auto obj = handle.As<Object>();
-        Handle<Value> valueHandle = value != nullptr ? value->Handle() : v8::Undefined().As<Value>();
-        return obj->Set(String::New(name), valueHandle, attribs);
-    }
-
-    EXPORT bool STDCALL SetObjectPropertyByIndex(HandleProxy *proxy, const uint16_t index, HandleProxy *value)
-    {
-        auto handle = proxy->Handle();
-        if (handle.IsEmpty() || !handle->IsObject())
-            throw v8net_exception("The handle does not represent an object.");
-        auto obj = handle.As<Object>();
-        Handle<Value> valueHandle = value != nullptr ? value->Handle() : v8::Undefined().As<Value>();
-        return obj->Set(index,  valueHandle);
-    }
-
-    EXPORT HandleProxy* STDCALL GetObjectPropertyByName(HandleProxy *proxy, const uint16_t *name)
-    {
-        auto handle = proxy->Handle();
-        if (handle.IsEmpty() || !handle->IsObject())
-            throw v8net_exception("The handle does not represent an object.");
-        auto obj = handle.As<Object>();
-        return proxy->EngineProxy()->GetHandleProxy(obj->Get(String::New(name)));
-    }
-
-    EXPORT HandleProxy* STDCALL GetObjectPropertyByIndex(HandleProxy *proxy, const uint16_t index)
-    {
-        auto handle = proxy->Handle();
-        if (handle.IsEmpty() || !handle->IsObject())
-            throw v8net_exception("The handle does not represent an object.");
-        auto obj = handle.As<Object>();
-        return proxy->EngineProxy()->GetHandleProxy(obj->Get(index));
-    }
-
-    EXPORT bool STDCALL DeleteObjectPropertyByName(HandleProxy *proxy, const uint16_t *name)
-    {
-        auto handle = proxy->Handle();
-        if (handle.IsEmpty() || !handle->IsObject())
-            throw v8net_exception("The handle does not represent an object.");
-        auto obj = handle.As<Object>();
-        return obj->Delete(String::New(name));
-    }
-
-    EXPORT bool STDCALL DeleteObjectPropertyByIndex(HandleProxy *proxy, const uint16_t index)
-    {
-        auto handle = proxy->Handle();
-        if (handle.IsEmpty() || !handle->IsObject())
-            throw v8net_exception("The handle does not represent an object.");
-        auto obj = handle.As<Object>();
-        return obj->Delete(index);
-    }
-
-    EXPORT void STDCALL SetObjectAccessor(HandleProxy *proxy, int32_t managedObjectID, const uint16_t *name,
-        ManagedAccessorGetter getter, ManagedAccessorSetter setter,
-        v8::AccessControl access, v8::PropertyAttribute attributes)
-    {
-        auto handle = proxy->Handle();
-        if (handle.IsEmpty() || !handle->IsObject())
-            throw v8net_exception("The handle does not represent an object.");
-        auto obj = handle.As<Object>();
-        obj->SetHiddenValue(String::New("ManagedObjectID"), Integer::New(managedObjectID));
-<<<<<<< HEAD
-        //??obj->SetHiddenValue(String::New("_HandleProxy_"), External::New(proxy));
-        obj->SetHiddenValue(String::New("_Getter_"), External::New((void*)getter));
-        obj->SetHiddenValue(String::New("_Setter_"), External::New((void*)setter));
-        obj->SetAccessor(String::New(name), _GetObjectProperty, _SetObjectProperty, v8::Null(), access, attributes);  // TODO: Check how this affects objects created from templates!
-=======
-        auto accessors = Array::New(2); // [0] == getter, [1] == setter
-        accessors->Set(0, External::New(getter));
-        accessors->Set(1, External::New(setter));
-        obj->SetAccessor(String::New(name), _GetObjectProperty, _SetObjectProperty, accessors, access, attributes);  // TODO: Check how this affects objects created from templates!
->>>>>>> 4e8492e1
-    }
-
-    EXPORT HandleProxy* STDCALL GetPropertyNames(HandleProxy *proxy)
-    {
-        auto handle = proxy->Handle();
-        if (handle.IsEmpty() || !handle->IsObject())
-            throw v8net_exception("The handle does not represent an object.");
-        auto obj = handle.As<Object>();
-        auto names = obj->GetPropertyNames();
-        return proxy->EngineProxy()->GetHandleProxy(names);
-    }
-
-    EXPORT HandleProxy* STDCALL GetOwnPropertyNames(HandleProxy *proxy)
-    {
-        auto handle = proxy->Handle();
-        if (handle.IsEmpty() || !handle->IsObject())
-            throw v8net_exception("The handle does not represent an object.");
-        auto obj = handle.As<Object>();
-        auto names = obj->GetOwnPropertyNames();
-        return proxy->EngineProxy()->GetHandleProxy(names);
-    }
-
-    EXPORT PropertyAttribute STDCALL GetPropertyAttributes(HandleProxy *proxy, const uint16_t * name)
-    {
-        auto handle = proxy->Handle();
-        if (handle.IsEmpty() || !handle->IsObject())
-            throw v8net_exception("The handle does not represent an object.");
-        auto obj = handle.As<Object>();
-        return obj->GetPropertyAttributes(String::New(name));
-    }
-
-    EXPORT int32_t STDCALL GetArrayLength(HandleProxy *proxy)
-    {
-        auto handle = proxy->Handle();
-        if (handle.IsEmpty() || !handle->IsArray())
-            throw v8net_exception("The handle does not represent an array object.");
-        return handle.As<Array>()->Length();
-    }
-
-    // ------------------------------------------------------------------------------------------------------------------------
-    // Function Template Related
-    EXPORT FunctionTemplateProxy* STDCALL CreateFunctionTemplateProxy(V8EngineProxy *engine, uint16_t *className, ManagedJSFunctionCallback callback)
-    { return engine->CreateFunctionTemplate(className, callback); }
-    EXPORT void STDCALL DeleteFunctionTemplateProxy(FunctionTemplateProxy *proxy) { delete proxy; }
-    EXPORT ObjectTemplateProxy* STDCALL GetFunctionInstanceTemplateProxy(FunctionTemplateProxy *proxy) { return proxy->GetInstanceTemplateProxy(); }
-    EXPORT ObjectTemplateProxy* STDCALL GetFunctionPrototypeTemplateProxy(FunctionTemplateProxy *proxy) { return proxy->GetPrototypeTemplateProxy(); }
-    //??EXPORT void STDCALL SetManagedJSFunctionCallback(FunctionTemplateProxy *proxy, ManagedJSFunctionCallback callback)  { proxy->SetManagedCallback(callback); }
-
-    EXPORT HandleProxy* STDCALL GetFunction(FunctionTemplateProxy *proxy) { return proxy->GetFunction(); }
-    //??EXPORT HandleProxy* STDCALL GetFunctionPrototype(FunctionTemplateProxy *proxy, int32_t managedObjectID, ObjectTemplateProxy *objTemplate)
-    //??{ return proxy->GetPrototype(managedObjectID, objTemplate); }
-    EXPORT HandleProxy* STDCALL CreateFunctionInstance(FunctionTemplateProxy *proxy, int32_t managedObjectID, int32_t argCount = 0, HandleProxy** args = nullptr)
-    { return proxy->CreateInstance(managedObjectID, argCount, args); }
-
-    // ------------------------------------------------------------------------------------------------------------------------
-    // Value Creation 
-
-    EXPORT HandleProxy* STDCALL CreateBoolean(V8EngineProxy *engine, bool b) { return engine->CreateBoolean(b); }
-    EXPORT HandleProxy* STDCALL CreateInteger(V8EngineProxy *engine, int32_t num) { return engine->CreateInteger(num); }
-    EXPORT HandleProxy* STDCALL CreateNumber(V8EngineProxy *engine, double num) { return engine->CreateNumber(num); }
-    EXPORT HandleProxy* STDCALL CreateString(V8EngineProxy *engine, uint16_t* str) { return engine->CreateString(str); }
-    EXPORT HandleProxy* STDCALL CreateDate(V8EngineProxy *engine, double ms) { return engine->CreateDate(ms); }
-    EXPORT HandleProxy* STDCALL CreateObject(V8EngineProxy *engine, int32_t managedObjectID) { return engine->CreateObject(managedObjectID); }
-    EXPORT HandleProxy* STDCALL CreateArray(V8EngineProxy *engine, HandleProxy** items, uint16_t length) { return engine->CreateArray(items, length); }
-    EXPORT HandleProxy* STDCALL CreateStringArray(V8EngineProxy *engine, uint16_t **items, uint16_t length) { return engine->CreateArray(items, length); }
-
-    EXPORT HandleProxy* STDCALL CreateNullValue(V8EngineProxy *engine) { return engine->CreateNullValue(); }
-  
-    EXPORT HandleProxy* STDCALL CreateError(V8EngineProxy *engine, uint16_t* message, JSValueType errorType) { return engine->CreateError(message, errorType); }
-
-    // ------------------------------------------------------------------------------------------------------------------------
-    // Handle Related
-
-    EXPORT void STDCALL MakeWeakHandle(HandleProxy *handleProxy) { if (handleProxy != nullptr) handleProxy->MakeWeak(); }
-    EXPORT void STDCALL MakeStrongHandle(HandleProxy *handleProxy) { if (handleProxy != nullptr) handleProxy->MakeStrong(); }
-
-    EXPORT void STDCALL DisposeHandleProxy(HandleProxy *handleProxy) { if (handleProxy != nullptr) handleProxy->Dispose(); }
-
-    EXPORT void STDCALL UpdateHandleValue(HandleProxy *handleProxy) { if (handleProxy != nullptr) handleProxy->UpdateValue(); }
-    EXPORT int STDCALL GetHandleManagedObjectID(HandleProxy *handleProxy) { if (handleProxy != nullptr) return handleProxy->GetManagedObjectID(); else return -2; }
-
-    // ------------------------------------------------------------------------------------------------------------------------
-}
-
-// ############################################################################################################################
+#include "ProxyTypes.h"
+
+namespace {
+  // An exception type that is similar to Microsoft's std::exception, which allows to pass a custom message into
+  // constructor.
+  class v8net_exception : public std::exception {
+    public:
+	  v8net_exception() throw() : std::exception(), message(0) {}
+	  v8net_exception(const char* aMessage) throw() : std::exception(), message(aMessage) {}
+      virtual ~v8net_exception() throw() {}
+      virtual const char* what() const throw() { return message; }
+    private:
+      const char* message;
+  };
+}
+
+// ############################################################################################################################
+// Misc. Global Functions
+
+Handle<Value> _GetObjectProperty(Local<String> hName, const AccessorInfo& info) // (bridge callback, for non-ObjectTemplate objects!)
+{
+    auto obj = info.Holder();
+
+    if (!obj.IsEmpty())
+    {
+        auto hID = obj->GetHiddenValue(String::New("ManagedObjectID"));
+        auto hAccessors = info.Data().As<Array>(); // [0] == getter, [1] == setter
+        if (!hID->IsUndefined() && hAccessors->Length() == 2)
+        {
+            auto engine = (V8EngineProxy*)info.GetIsolate()->GetData();
+            auto managedObjectID = (int32_t)hID->Int32Value();
+            ManagedAccessorGetter getter = (ManagedAccessorGetter)hAccessors->Get(0).As<External>()->Value();
+
+            if (managedObjectID >= 0 && getter != nullptr)
+            {
+                auto _this = engine->GetHandleProxy(info.This());
+                auto str = engine->GetNativeString(*hName);
+
+                auto result = getter(_this, str.String); // (assumes the 'str' memory will be released by the managed side)
+
+                str.Dispose();
+
+                if (result != nullptr)  
+                    if (result->IsError())
+                        return ThrowException(Exception::Error(result->Handle()->ToString()));
+                    else
+                        return result->Handle(); // (the result was create via p/invoke calls, but is expected to be tracked and freed on the managed side)
+                // (result == null == undefined [which means the managed side didn't return anything])
+            }
+        }
+    }
+
+    return v8::Undefined();
+}
+
+// ------------------------------------------------------------------------------------------------------------------------
+
+void _SetObjectProperty(Local<String> hName, Local<Value> value, const AccessorInfo& info) // (bridge callback, for non-ObjectTemplate objects!)
+{
+    auto obj = info.Holder();
+
+    if (!obj.IsEmpty())
+    {
+        auto hID = obj->GetHiddenValue(String::New("ManagedObjectID"));
+        auto hAccessors = info.Data().As<Array>(); // [0] == getter, [1] == setter
+        if (!hID->IsUndefined() && hAccessors->Length() == 2)
+        {
+            auto engine = (V8EngineProxy*)info.GetIsolate()->GetData();
+            auto managedObjectID = (int32_t)hID->Int32Value();
+            ManagedAccessorSetter setter = (ManagedAccessorSetter)hAccessors->Get(1).As<External>()->Value();
+
+            if (managedObjectID >= 0 && setter != nullptr)
+            {
+                auto _this = engine->GetHandleProxy(info.This());
+                auto str = engine->GetNativeString(*hName);
+                auto _value = engine->GetHandleProxy(value);
+
+                auto result = setter(_this, str.String, _value); // (assumes the 'str' memory will be released by the managed side)
+
+                str.Dispose();
+             
+                if (result != nullptr && result->IsError())
+                    ThrowException(Exception::Error(result->Handle()->ToString()));
+            }
+        }
+    }
+}
+
+// ############################################################################################################################
+// DLL Exports
+
+// Prevent name mangling for the interface functions. 
+extern "C"
+{
+    // ------------------------------------------------------------------------------------------------------------------------
+    // Engine Related
+
+    EXPORT V8EngineProxy* STDCALL CreateV8EngineProxy(bool enableDebugging, DebugMessageDispatcher *debugMessageDispatcher, int debugPort)
+    { return new V8EngineProxy(enableDebugging, debugMessageDispatcher, debugPort); }
+    EXPORT void STDCALL DestroyV8EngineProxy(V8EngineProxy *engine) { delete engine; }
+
+    EXPORT void STDCALL WithV8IsolateScope(V8EngineProxy *engine, CallbackAction action) { engine->WithIsolateScope(action); }
+    EXPORT void STDCALL WithV8ContextScope(V8EngineProxy *engine, CallbackAction action) { engine->WithContextScope(action); }
+    EXPORT void STDCALL WithHandleScope(V8EngineProxy *engine, CallbackAction action) { engine->WithHandleScope(action); }
+
+    EXPORT void STDCALL RegisterGCCallback(V8EngineProxy* engine, ManagedV8GarbageCollectionRequestCallback managedV8GarbageCollectionRequestCallback)
+    { engine->RegisterGCCallback(managedV8GarbageCollectionRequestCallback); }
+
+    EXPORT void STDCALL ForceGC(V8EngineProxy* engine)
+    {
+        V8::LowMemoryNotification();
+        while(!V8::IdleNotification())
+        {}
+    }
+
+    EXPORT bool STDCALL DoIdleNotification(V8EngineProxy* engine, int hint = 1000)
+    {
+        return V8::IdleNotification(hint);
+    }
+
+    EXPORT HandleProxy* STDCALL V8Execute(V8EngineProxy *engine, uint16_t *script, uint16_t *sourceName) { return engine->Execute(script, sourceName); }
+
+    // ------------------------------------------------------------------------------------------------------------------------
+    // Object Template Related
+
+    EXPORT ObjectTemplateProxy* STDCALL CreateObjectTemplateProxy(V8EngineProxy *engine) { return engine->CreateObjectTemplate(); }
+    EXPORT void STDCALL DeleteObjectTemplateProxy(ObjectTemplateProxy *proxy) { delete proxy; }
+    EXPORT HandleProxy* STDCALL SetGlobalObjectTemplate(V8EngineProxy *engine, ObjectTemplateProxy *proxy) { return engine->SetGlobalObjectTemplate(proxy); } 
+
+    EXPORT void STDCALL RegisterNamedPropertyHandlers(ObjectTemplateProxy *proxy,
+        ManagedNamedPropertyGetter getter, 
+        ManagedNamedPropertySetter setter, 
+        ManagedNamedPropertyQuery query, 
+        ManagedNamedPropertyDeleter deleter, 
+        ManagedNamedPropertyEnumerator enumerator)
+    { proxy->RegisterNamedPropertyHandlers(getter, setter, query, deleter, enumerator); }
+
+    EXPORT void STDCALL RegisterIndexedPropertyHandlers(ObjectTemplateProxy *proxy,
+        ManagedIndexedPropertyGetter getter, 
+        ManagedIndexedPropertySetter setter, 
+        ManagedIndexedPropertyQuery query, 
+        ManagedIndexedPropertyDeleter deleter, 
+        ManagedIndexedPropertyEnumerator enumerator)
+    { proxy->RegisterIndexedPropertyHandlers(getter, setter, query, deleter, enumerator); }
+
+    EXPORT void STDCALL UnregisterNamedPropertyHandlers(ObjectTemplateProxy *proxy)
+    { proxy->UnregisterNamedPropertyHandlers(); }
+
+    EXPORT void STDCALL UnregisterIndexedPropertyHandlers(ObjectTemplateProxy *proxy)
+    { proxy->UnregisterIndexedPropertyHandlers(); }
+
+    EXPORT HandleProxy* STDCALL CreateObjectFromTemplate(ObjectTemplateProxy *proxy, int32_t managedObjectID) { return proxy->CreateObject(managedObjectID); }
+
+    // This function connects objects that are created internally by V8, but are based on custom templates (such as new instances created by functions where V8
+    // creates the object internally and passes it along).
+    // 'templateProxy' should be null (for basic non-template objects), or a reference to one of the native proxy template classes.
+    EXPORT void STDCALL ConnectObject(HandleProxy *handleProxy, int32_t managedObjectID, void* templateProxy)
+    {
+        auto handle = handleProxy->Handle();
+        if (!handle.IsEmpty() && handle->IsObject())
+        {
+            auto obj = handleProxy->Handle().As<Object>();
+            if (obj->InternalFieldCount() > 1)
+            {
+                if (templateProxy != nullptr)
+                    obj->SetAlignedPointerInInternalField(0, templateProxy); // (stored a reference to the proxy instance for the call-back function(s))
+                obj->SetInternalField(1, External::New((void*)(intptr_t)managedObjectID));
+            }
+            obj->SetHiddenValue(String::New("ManagedObjectID"), Integer::New(managedObjectID)); // (won't be used on template created objects [fields are faster], but done anyhow for consistency)
+        }
+        handleProxy->SetManagedObjectID(managedObjectID);
+    }
+
+    EXPORT HandleProxy* STDCALL GetObjectPrototype(HandleProxy *handleProxy)
+    {
+        auto handle = handleProxy->Handle();
+        if (handle.IsEmpty() || !handle->IsObject())
+            throw v8net_exception("The handle does not represent an object.");
+        return handleProxy->EngineProxy()->GetHandleProxy(handle.As<Object>()->GetPrototype());
+    }
+
+    EXPORT HandleProxy* STDCALL Call(HandleProxy *subject, const uint16_t *functionName, HandleProxy *_this, uint16_t argCount, HandleProxy** args)
+    {
+        if (_this == nullptr) _this = subject; // (assume the subject is also "this" if not given)
+
+        auto hThis = _this->Handle();
+        if (hThis.IsEmpty() || !hThis->IsObject())
+            throw v8net_exception("Call: The target instance handle ('this') does not represent an object.");
+
+        auto hSubject = subject->Handle();
+        Handle<Function> hFunc;
+
+        if (functionName != nullptr) // (if no name is given, assume the subject IS a function object, otherwise get the property as a function)
+        {
+            if (hSubject.IsEmpty() || !hSubject->IsObject())
+                throw v8net_exception("Call: The subject handle does not represent an object.");
+
+            auto hProp = hSubject.As<Object>()->Get(String::New(functionName));
+
+            if (hProp.IsEmpty() || !hProp->IsFunction())
+                throw v8net_exception("Call: The specified property does not represent a function.");
+
+            hFunc = hProp.As<Function>();
+        }
+        else if (hSubject.IsEmpty() || !hSubject->IsFunction())
+            throw v8net_exception("Call: The subject handle does not represent a function.");
+        else
+            hFunc = hSubject.As<Function>();
+
+        Handle<Value> result;
+
+        if (argCount > 0)
+        {
+            Handle<Value>* _args = new Handle<Value>[argCount];
+            for (auto i = 0; i < argCount; i++)
+                _args[i] = args[i]->Handle();
+            result = hFunc->Call(hThis.As<Object>(), argCount, _args);
+            delete[] _args;
+        }
+        else result = hFunc->Call(hThis.As<Object>(), 0, nullptr);
+
+        return result.IsEmpty() ? nullptr : subject->EngineProxy()->GetHandleProxy(result);
+    }
+
+    // ------------------------------------------------------------------------------------------------------------------------
+
+    EXPORT bool STDCALL SetObjectPropertyByName(HandleProxy *proxy, const uint16_t *name, HandleProxy *value, v8::PropertyAttribute attribs = None)
+    {
+        auto handle = proxy->Handle();
+        if (handle.IsEmpty() || !handle->IsObject())
+            throw v8net_exception("The handle does not represent an object.");
+        auto obj = handle.As<Object>();
+        Handle<Value> valueHandle = value != nullptr ? value->Handle() : v8::Undefined().As<Value>();
+        return obj->Set(String::New(name), valueHandle, attribs);
+    }
+
+    EXPORT bool STDCALL SetObjectPropertyByIndex(HandleProxy *proxy, const uint16_t index, HandleProxy *value)
+    {
+        auto handle = proxy->Handle();
+        if (handle.IsEmpty() || !handle->IsObject())
+            throw v8net_exception("The handle does not represent an object.");
+        auto obj = handle.As<Object>();
+        Handle<Value> valueHandle = value != nullptr ? value->Handle() : v8::Undefined().As<Value>();
+        return obj->Set(index,  valueHandle);
+    }
+
+    EXPORT HandleProxy* STDCALL GetObjectPropertyByName(HandleProxy *proxy, const uint16_t *name)
+    {
+        auto handle = proxy->Handle();
+        if (handle.IsEmpty() || !handle->IsObject())
+            throw v8net_exception("The handle does not represent an object.");
+        auto obj = handle.As<Object>();
+        return proxy->EngineProxy()->GetHandleProxy(obj->Get(String::New(name)));
+    }
+
+    EXPORT HandleProxy* STDCALL GetObjectPropertyByIndex(HandleProxy *proxy, const uint16_t index)
+    {
+        auto handle = proxy->Handle();
+        if (handle.IsEmpty() || !handle->IsObject())
+            throw v8net_exception("The handle does not represent an object.");
+        auto obj = handle.As<Object>();
+        return proxy->EngineProxy()->GetHandleProxy(obj->Get(index));
+    }
+
+    EXPORT bool STDCALL DeleteObjectPropertyByName(HandleProxy *proxy, const uint16_t *name)
+    {
+        auto handle = proxy->Handle();
+        if (handle.IsEmpty() || !handle->IsObject())
+            throw v8net_exception("The handle does not represent an object.");
+        auto obj = handle.As<Object>();
+        return obj->Delete(String::New(name));
+    }
+
+    EXPORT bool STDCALL DeleteObjectPropertyByIndex(HandleProxy *proxy, const uint16_t index)
+    {
+        auto handle = proxy->Handle();
+        if (handle.IsEmpty() || !handle->IsObject())
+            throw v8net_exception("The handle does not represent an object.");
+        auto obj = handle.As<Object>();
+        return obj->Delete(index);
+    }
+
+    EXPORT void STDCALL SetObjectAccessor(HandleProxy *proxy, int32_t managedObjectID, const uint16_t *name,
+        ManagedAccessorGetter getter, ManagedAccessorSetter setter,
+        v8::AccessControl access, v8::PropertyAttribute attributes)
+    {
+        auto handle = proxy->Handle();
+        if (handle.IsEmpty() || !handle->IsObject())
+            throw v8net_exception("The handle does not represent an object.");
+        auto obj = handle.As<Object>();
+        obj->SetHiddenValue(String::New("ManagedObjectID"), Integer::New(managedObjectID));
+        auto accessors = Array::New(2); // [0] == getter, [1] == setter
+        accessors->Set(0, External::New(getter));
+        accessors->Set(1, External::New(setter));
+        obj->SetAccessor(String::New(name), _GetObjectProperty, _SetObjectProperty, accessors, access, attributes);  // TODO: Check how this affects objects created from templates!
+    }
+
+    EXPORT HandleProxy* STDCALL GetPropertyNames(HandleProxy *proxy)
+    {
+        auto handle = proxy->Handle();
+        if (handle.IsEmpty() || !handle->IsObject())
+            throw v8net_exception("The handle does not represent an object.");
+        auto obj = handle.As<Object>();
+        auto names = obj->GetPropertyNames();
+        return proxy->EngineProxy()->GetHandleProxy(names);
+    }
+
+    EXPORT HandleProxy* STDCALL GetOwnPropertyNames(HandleProxy *proxy)
+    {
+        auto handle = proxy->Handle();
+        if (handle.IsEmpty() || !handle->IsObject())
+            throw v8net_exception("The handle does not represent an object.");
+        auto obj = handle.As<Object>();
+        auto names = obj->GetOwnPropertyNames();
+        return proxy->EngineProxy()->GetHandleProxy(names);
+    }
+
+    EXPORT PropertyAttribute STDCALL GetPropertyAttributes(HandleProxy *proxy, const uint16_t * name)
+    {
+        auto handle = proxy->Handle();
+        if (handle.IsEmpty() || !handle->IsObject())
+            throw v8net_exception("The handle does not represent an object.");
+        auto obj = handle.As<Object>();
+        return obj->GetPropertyAttributes(String::New(name));
+    }
+
+    EXPORT int32_t STDCALL GetArrayLength(HandleProxy *proxy)
+    {
+        auto handle = proxy->Handle();
+        if (handle.IsEmpty() || !handle->IsArray())
+            throw v8net_exception("The handle does not represent an array object.");
+        return handle.As<Array>()->Length();
+    }
+
+    // ------------------------------------------------------------------------------------------------------------------------
+    // Function Template Related
+    EXPORT FunctionTemplateProxy* STDCALL CreateFunctionTemplateProxy(V8EngineProxy *engine, uint16_t *className, ManagedJSFunctionCallback callback)
+    { return engine->CreateFunctionTemplate(className, callback); }
+    EXPORT void STDCALL DeleteFunctionTemplateProxy(FunctionTemplateProxy *proxy) { delete proxy; }
+    EXPORT ObjectTemplateProxy* STDCALL GetFunctionInstanceTemplateProxy(FunctionTemplateProxy *proxy) { return proxy->GetInstanceTemplateProxy(); }
+    EXPORT ObjectTemplateProxy* STDCALL GetFunctionPrototypeTemplateProxy(FunctionTemplateProxy *proxy) { return proxy->GetPrototypeTemplateProxy(); }
+    //??EXPORT void STDCALL SetManagedJSFunctionCallback(FunctionTemplateProxy *proxy, ManagedJSFunctionCallback callback)  { proxy->SetManagedCallback(callback); }
+
+    EXPORT HandleProxy* STDCALL GetFunction(FunctionTemplateProxy *proxy) { return proxy->GetFunction(); }
+    //??EXPORT HandleProxy* STDCALL GetFunctionPrototype(FunctionTemplateProxy *proxy, int32_t managedObjectID, ObjectTemplateProxy *objTemplate)
+    //??{ return proxy->GetPrototype(managedObjectID, objTemplate); }
+    EXPORT HandleProxy* STDCALL CreateFunctionInstance(FunctionTemplateProxy *proxy, int32_t managedObjectID, int32_t argCount = 0, HandleProxy** args = nullptr)
+    { return proxy->CreateInstance(managedObjectID, argCount, args); }
+
+    // ------------------------------------------------------------------------------------------------------------------------
+    // Value Creation 
+
+    EXPORT HandleProxy* STDCALL CreateBoolean(V8EngineProxy *engine, bool b) { return engine->CreateBoolean(b); }
+    EXPORT HandleProxy* STDCALL CreateInteger(V8EngineProxy *engine, int32_t num) { return engine->CreateInteger(num); }
+    EXPORT HandleProxy* STDCALL CreateNumber(V8EngineProxy *engine, double num) { return engine->CreateNumber(num); }
+    EXPORT HandleProxy* STDCALL CreateString(V8EngineProxy *engine, uint16_t* str) { return engine->CreateString(str); }
+    EXPORT HandleProxy* STDCALL CreateDate(V8EngineProxy *engine, double ms) { return engine->CreateDate(ms); }
+    EXPORT HandleProxy* STDCALL CreateObject(V8EngineProxy *engine, int32_t managedObjectID) { return engine->CreateObject(managedObjectID); }
+    EXPORT HandleProxy* STDCALL CreateArray(V8EngineProxy *engine, HandleProxy** items, uint16_t length) { return engine->CreateArray(items, length); }
+    EXPORT HandleProxy* STDCALL CreateStringArray(V8EngineProxy *engine, uint16_t **items, uint16_t length) { return engine->CreateArray(items, length); }
+
+    EXPORT HandleProxy* STDCALL CreateNullValue(V8EngineProxy *engine) { return engine->CreateNullValue(); }
+  
+    EXPORT HandleProxy* STDCALL CreateError(V8EngineProxy *engine, uint16_t* message, JSValueType errorType) { return engine->CreateError(message, errorType); }
+
+    // ------------------------------------------------------------------------------------------------------------------------
+    // Handle Related
+
+    EXPORT void STDCALL MakeWeakHandle(HandleProxy *handleProxy) { if (handleProxy != nullptr) handleProxy->MakeWeak(); }
+    EXPORT void STDCALL MakeStrongHandle(HandleProxy *handleProxy) { if (handleProxy != nullptr) handleProxy->MakeStrong(); }
+
+    EXPORT void STDCALL DisposeHandleProxy(HandleProxy *handleProxy) { if (handleProxy != nullptr) handleProxy->Dispose(); }
+
+    EXPORT void STDCALL UpdateHandleValue(HandleProxy *handleProxy) { if (handleProxy != nullptr) handleProxy->UpdateValue(); }
+    EXPORT int STDCALL GetHandleManagedObjectID(HandleProxy *handleProxy) { if (handleProxy != nullptr) return handleProxy->GetManagedObjectID(); else return -2; }
+
+    // ------------------------------------------------------------------------------------------------------------------------
+}
+
+// ############################################################################################################################