#include "ProxyTypes.h"

// ------------------------------------------------------------------------------------------------------------------------

Handle<Value> HandleProxy::Handle() { return _Handle; }

// ------------------------------------------------------------------------------------------------------------------------

HandleProxy::HandleProxy(V8EngineProxy* engineProxy, int32_t id)
    : _Type((JSValueType)-1), _ID(id), _ManagedReferenceCount(0), _ManagedObjectID(-1), __EngineProxy(0)
{
    _EngineProxy = engineProxy;
    _EngineID = _EngineProxy->_EngineID;
}

// ------------------------------------------------------------------------------------------------------------------------

HandleProxy::~HandleProxy()
{
    _Dispose(false);
    _Value.Dispose();
}

// Sets the state if this instance to disposed (for safety, the handle is NOT disposed.
// (registerDisposal is false when called within 'V8EngineProxy.DisposeHandleProxy()' (to prevent a cyclical loop), or by the engine's destructor)
bool HandleProxy::_Dispose(bool registerDisposal)
{
    std::lock_guard<std::recursive_mutex>(_EngineProxy->_HandleSystemMutex); // NO V8 HANDLE ACCESS HERE BECAUSE OF THE MANAGED GC

    if (V8EngineProxy::IsDisposed(_EngineID))
        delete this; // (the engine is gone, so just destroy the memory [the managed side owns UNDISPOSED proxy handles - they are not deleted with the engine)
    else
        if (_Disposed == 1)
        {
            if (registerDisposal)
            {
                _EngineProxy->DisposeHandleProxy(this);
                return true;
            }

            _ManagedObjectID = -1;
            _Value.Dispose();
            _Disposed = 2;

            return true;
        };;

    return false; // (already disposed, or engine is gone)
}

bool HandleProxy::Dispose()
{
    return _Dispose(true);
}

// ------------------------------------------------------------------------------------------------------------------------

HandleProxy* HandleProxy::Initialize(v8::Handle<Value> handle)
{
    if (_Disposed > 0) _Dispose(false); // (just resets whatever is needed)

    SetHandle(handle);

    _Disposed = 0;

    return this;
}

// ------------------------------------------------------------------------------------------------------------------------

HandleProxy* HandleProxy::SetHandle(v8::Handle<Value> handle)
{
    if (!_Handle.IsEmpty())
    {
        _Handle.Dispose();
        _Handle.Clear();
    }

    _Handle = Persistent<Value>::New(handle);

    if (_Handle->IsBoolean())
    {
        _Type = JSV_Bool;
    }
    else if (_Handle->IsBooleanObject()) // TODO: Validate this is correct.
    {
        _Type = JSV_BoolObject;
    }
    else if (_Handle->IsInt32())
    {
        _Type = JSV_Int32;
    }
    else if (_Handle->IsNumber())
    {
        _Type = JSV_Number;
    }
    else if (_Handle->IsNumberObject()) // TODO: Validate this is correct.
    {
        _Type = JSV_NumberObject;
    }
    else if (_Handle->IsString())
    {
        _Type = JSV_String;
    }
    else if (_Handle->IsStringObject())// TODO: Validate this is correct.
    {
        _Type = JSV_StringObject;
    }
    else if (_Handle->IsDate())
    {
        _Type = JSV_Date;
    }
    else if (_Handle->IsArray())
    {
        _Type = JSV_Array;
    }
    else if (_Handle->IsRegExp())
    {
        _Type = JSV_RegExp;
    }
    else if (_Handle->IsNull())
    {
        _Type = JSV_Object;
    }
    else if (_Handle->IsFunction())
    {
        _Type = JSV_Function;
    }
    else if (_Handle->IsExternal())
    {
        _Type = JSV_Undefined;
    }
    else if (_Handle->IsNativeError())
    {
        _Type = JSV_Undefined;
    }
    else if (_Handle->IsUndefined())
    {
        _Type = JSV_Undefined;
    }
    else if (_Handle->IsObject()) // WARNING: Do this AFTER any possible object type checks (example: creating functions makes this return true as well!!!)
    {
        _Type = JSV_Object;
    }
    else if (_Handle->IsFalse()) // TODO: Validate this is correct.
    {
        _Type = JSV_Bool;
    }
    else if (_Handle->IsTrue()) // TODO: Validate this is correct.
    {
        _Type = JSV_Bool;
    }
    else
    {
        _Type = JSV_Undefined;
    }

    return this;
}

void HandleProxy::_DisposeCallback(Isolate* isolate, Persistent<Value> object, void* parameter)
{
    //auto engineProxy = (V8EngineProxy*)isolate->GetData();
    //auto handleProxy = parameter;
    object.Dispose();
}

// ------------------------------------------------------------------------------------------------------------------------

// Should be called once to attempt to pull the ID.
// If there's no ID, then the managed object ID will be set to -2 to prevent checking again.
// To force a re-check, simply set the value back to -1.
int HandleProxy::GetManagedObjectID()
{
    if (_ManagedObjectID < -1 || _ManagedObjectID >= 0)
        return _ManagedObjectID;
    else {
        _ManagedObjectID = -2; // (assume nothing found until something is)

<<<<<<< HEAD
        auto obj = _Handle.As<Object>();
        if (obj->InternalFieldCount() > 1)
        {
            auto field = obj->GetInternalField(1); // (may be faster than hidden values)
            if (field->IsExternal())
                _ManagedObjectID = (int32_t)(intptr_t)field.As<External>()->Value();
        }
        else
=======
        if (_Handle->IsObject())
>>>>>>> 4e8492e1
        {
            // ... if this was created by a template then there will be at least 2 fields set, so assume the second is a managed ID value, 
            // but if not, then check for a hidden property for objects not created by templates ...

            auto obj = _Handle.As<Object>();

            if (obj->InternalFieldCount() > 1)
            {
                auto field = obj->GetInternalField(1); // (may be faster than hidden values)
                if (field->IsExternal())
                    _ManagedObjectID = (int32_t)field.As<External>()->Value();
            }
            else
            {
                auto handle = obj->GetHiddenValue(String::New("ManagedObjectID"));
                if (!handle.IsEmpty() && handle->IsInt32())
                    _ManagedObjectID = (int32_t)handle->Int32Value();
            }
        }
    }
    return _ManagedObjectID;
}

// ------------------------------------------------------------------------------------------------------------------------

// This is called when the managed side is ready to destroy the V8 handle.
void HandleProxy::MakeWeak()
{
    _Handle.MakeWeak<Value, HandleProxy>(_EngineProxy->_Isolate, this, _RevivableCallback);
}

// This is called when the managed side is no longer ready to destroy this V8 handle.
void HandleProxy::MakeStrong()
{
    _Handle.ClearWeak(_EngineProxy->_Isolate);
}

// ------------------------------------------------------------------------------------------------------------------------
// When the managed side is ready to destroy a handle, it first marks it as weak.  When the V8 engine's garbage collector finally calls back, the managed side
// object information is finally destroyed.

void HandleProxy::_RevivableCallback(Isolate* isolate, Persistent<Value>* object, HandleProxy* parameter)
{
    auto engineProxy = (V8EngineProxy*)isolate->GetData();
    auto handleProxy = parameter;

    auto dispose = true;

    if (engineProxy->_ManagedV8GarbageCollectionRequestCallback != nullptr)
    {
        if (handleProxy->_ManagedObjectID >= 0)
            dispose = engineProxy->_ManagedV8GarbageCollectionRequestCallback(handleProxy);
    }

    if (dispose) // (Note: the managed callback may have already cached the handle, but the handle value will not be disposed yet)
    {
        if (!handleProxy->_Handle.IsEmpty())
        {
            handleProxy->_Handle.Dispose(); // (V8 handle is no longer tracked on the managed side, so let it go within this GC request [better here while idle])
            handleProxy->_Handle.Clear(); // (no longer valid)
        }
    }
}

// ------------------------------------------------------------------------------------------------------------------------

void HandleProxy::UpdateValue()
{
    _Value.Dispose();

    switch (_Type)
    {
        // (note: ';' is prepended to prevent Visual Studio from formatting "switch..case" statements in a retarded manner (at least in VS2012!) )
        ;case JSV_Bool:
        {
            _Value.V8Boolean = _Handle->BooleanValue(); 
            break;
        }
        ;case JSV_BoolObject:
        {
            _Value.V8Boolean = _Handle->BooleanValue(); 
            break;
        }
        ;case JSV_Int32:
        {
            _Value.V8Integer = _Handle->Int32Value(); 
            break;
        }
        ;case JSV_Number:
        {
            _Value.V8Number = _Handle->NumberValue(); 
            break;
        }
        ;case JSV_NumberObject:
        {
            _Value.V8Number = _Handle->NumberValue();
            break;
        }
        ;case JSV_String:
        {
            _Value.V8String = _StringItem(_EngineProxy, *_Handle.As<String>()).String; 
            break;
        }
        ;case JSV_StringObject:
        {
            _Value.V8String = _StringItem(_EngineProxy, *_Handle.As<String>()).String; 
            break;
        }
        ;case JSV_Date:
        {
            _Value.V8Number = _Handle->NumberValue(); 
            _Value.V8String = _StringItem(_EngineProxy, *_Handle.As<String>()).String; 
            break;
        }
        ;case JSV_Undefined:
        {
            _Value.V8Number = 0; // (make sure this is cleared just in case...)
            break;
        }
        ;default: // (by default, an "object" type is assumed (warning: this includes functions); however, we can't translate it (obviously), so we just return a reference to this handle proxy instead)
        {
            if (!_Handle.IsEmpty())
                _Value.V8String = _StringItem(_EngineProxy, *_Handle->ToString()).String; 
            break;
        }
    }
}

// ------------------------------------------------------------------------------------------------------------------------
<|MERGE_RESOLUTION|>--- conflicted
+++ resolved
@@ -1,320 +1,309 @@
-#include "ProxyTypes.h"
-
-// ------------------------------------------------------------------------------------------------------------------------
-
-Handle<Value> HandleProxy::Handle() { return _Handle; }
-
-// ------------------------------------------------------------------------------------------------------------------------
-
-HandleProxy::HandleProxy(V8EngineProxy* engineProxy, int32_t id)
-    : _Type((JSValueType)-1), _ID(id), _ManagedReferenceCount(0), _ManagedObjectID(-1), __EngineProxy(0)
-{
-    _EngineProxy = engineProxy;
-    _EngineID = _EngineProxy->_EngineID;
-}
-
-// ------------------------------------------------------------------------------------------------------------------------
-
-HandleProxy::~HandleProxy()
-{
-    _Dispose(false);
-    _Value.Dispose();
-}
-
-// Sets the state if this instance to disposed (for safety, the handle is NOT disposed.
-// (registerDisposal is false when called within 'V8EngineProxy.DisposeHandleProxy()' (to prevent a cyclical loop), or by the engine's destructor)
-bool HandleProxy::_Dispose(bool registerDisposal)
-{
-    std::lock_guard<std::recursive_mutex>(_EngineProxy->_HandleSystemMutex); // NO V8 HANDLE ACCESS HERE BECAUSE OF THE MANAGED GC
-
-    if (V8EngineProxy::IsDisposed(_EngineID))
-        delete this; // (the engine is gone, so just destroy the memory [the managed side owns UNDISPOSED proxy handles - they are not deleted with the engine)
-    else
-        if (_Disposed == 1)
-        {
-            if (registerDisposal)
-            {
-                _EngineProxy->DisposeHandleProxy(this);
-                return true;
-            }
-
-            _ManagedObjectID = -1;
-            _Value.Dispose();
-            _Disposed = 2;
-
-            return true;
-        };;
-
-    return false; // (already disposed, or engine is gone)
-}
-
-bool HandleProxy::Dispose()
-{
-    return _Dispose(true);
-}
-
-// ------------------------------------------------------------------------------------------------------------------------
-
-HandleProxy* HandleProxy::Initialize(v8::Handle<Value> handle)
-{
-    if (_Disposed > 0) _Dispose(false); // (just resets whatever is needed)
-
-    SetHandle(handle);
-
-    _Disposed = 0;
-
-    return this;
-}
-
-// ------------------------------------------------------------------------------------------------------------------------
-
-HandleProxy* HandleProxy::SetHandle(v8::Handle<Value> handle)
-{
-    if (!_Handle.IsEmpty())
-    {
-        _Handle.Dispose();
-        _Handle.Clear();
-    }
-
-    _Handle = Persistent<Value>::New(handle);
-
-    if (_Handle->IsBoolean())
-    {
-        _Type = JSV_Bool;
-    }
-    else if (_Handle->IsBooleanObject()) // TODO: Validate this is correct.
-    {
-        _Type = JSV_BoolObject;
-    }
-    else if (_Handle->IsInt32())
-    {
-        _Type = JSV_Int32;
-    }
-    else if (_Handle->IsNumber())
-    {
-        _Type = JSV_Number;
-    }
-    else if (_Handle->IsNumberObject()) // TODO: Validate this is correct.
-    {
-        _Type = JSV_NumberObject;
-    }
-    else if (_Handle->IsString())
-    {
-        _Type = JSV_String;
-    }
-    else if (_Handle->IsStringObject())// TODO: Validate this is correct.
-    {
-        _Type = JSV_StringObject;
-    }
-    else if (_Handle->IsDate())
-    {
-        _Type = JSV_Date;
-    }
-    else if (_Handle->IsArray())
-    {
-        _Type = JSV_Array;
-    }
-    else if (_Handle->IsRegExp())
-    {
-        _Type = JSV_RegExp;
-    }
-    else if (_Handle->IsNull())
-    {
-        _Type = JSV_Object;
-    }
-    else if (_Handle->IsFunction())
-    {
-        _Type = JSV_Function;
-    }
-    else if (_Handle->IsExternal())
-    {
-        _Type = JSV_Undefined;
-    }
-    else if (_Handle->IsNativeError())
-    {
-        _Type = JSV_Undefined;
-    }
-    else if (_Handle->IsUndefined())
-    {
-        _Type = JSV_Undefined;
-    }
-    else if (_Handle->IsObject()) // WARNING: Do this AFTER any possible object type checks (example: creating functions makes this return true as well!!!)
-    {
-        _Type = JSV_Object;
-    }
-    else if (_Handle->IsFalse()) // TODO: Validate this is correct.
-    {
-        _Type = JSV_Bool;
-    }
-    else if (_Handle->IsTrue()) // TODO: Validate this is correct.
-    {
-        _Type = JSV_Bool;
-    }
-    else
-    {
-        _Type = JSV_Undefined;
-    }
-
-    return this;
-}
-
-void HandleProxy::_DisposeCallback(Isolate* isolate, Persistent<Value> object, void* parameter)
-{
-    //auto engineProxy = (V8EngineProxy*)isolate->GetData();
-    //auto handleProxy = parameter;
-    object.Dispose();
-}
-
-// ------------------------------------------------------------------------------------------------------------------------
-
-// Should be called once to attempt to pull the ID.
-// If there's no ID, then the managed object ID will be set to -2 to prevent checking again.
-// To force a re-check, simply set the value back to -1.
-int HandleProxy::GetManagedObjectID()
-{
-    if (_ManagedObjectID < -1 || _ManagedObjectID >= 0)
-        return _ManagedObjectID;
-    else {
-        _ManagedObjectID = -2; // (assume nothing found until something is)
-
-<<<<<<< HEAD
-        auto obj = _Handle.As<Object>();
-        if (obj->InternalFieldCount() > 1)
-        {
-            auto field = obj->GetInternalField(1); // (may be faster than hidden values)
-            if (field->IsExternal())
-                _ManagedObjectID = (int32_t)(intptr_t)field.As<External>()->Value();
-        }
-        else
-=======
-        if (_Handle->IsObject())
->>>>>>> 4e8492e1
-        {
-            // ... if this was created by a template then there will be at least 2 fields set, so assume the second is a managed ID value, 
-            // but if not, then check for a hidden property for objects not created by templates ...
-
-            auto obj = _Handle.As<Object>();
-
-            if (obj->InternalFieldCount() > 1)
-            {
-                auto field = obj->GetInternalField(1); // (may be faster than hidden values)
-                if (field->IsExternal())
-                    _ManagedObjectID = (int32_t)field.As<External>()->Value();
-            }
-            else
-            {
-                auto handle = obj->GetHiddenValue(String::New("ManagedObjectID"));
-                if (!handle.IsEmpty() && handle->IsInt32())
-                    _ManagedObjectID = (int32_t)handle->Int32Value();
-            }
-        }
-    }
-    return _ManagedObjectID;
-}
-
-// ------------------------------------------------------------------------------------------------------------------------
-
-// This is called when the managed side is ready to destroy the V8 handle.
-void HandleProxy::MakeWeak()
-{
-    _Handle.MakeWeak<Value, HandleProxy>(_EngineProxy->_Isolate, this, _RevivableCallback);
-}
-
-// This is called when the managed side is no longer ready to destroy this V8 handle.
-void HandleProxy::MakeStrong()
-{
-    _Handle.ClearWeak(_EngineProxy->_Isolate);
-}
-
-// ------------------------------------------------------------------------------------------------------------------------
-// When the managed side is ready to destroy a handle, it first marks it as weak.  When the V8 engine's garbage collector finally calls back, the managed side
-// object information is finally destroyed.
-
-void HandleProxy::_RevivableCallback(Isolate* isolate, Persistent<Value>* object, HandleProxy* parameter)
-{
-    auto engineProxy = (V8EngineProxy*)isolate->GetData();
-    auto handleProxy = parameter;
-
-    auto dispose = true;
-
-    if (engineProxy->_ManagedV8GarbageCollectionRequestCallback != nullptr)
-    {
-        if (handleProxy->_ManagedObjectID >= 0)
-            dispose = engineProxy->_ManagedV8GarbageCollectionRequestCallback(handleProxy);
-    }
-
-    if (dispose) // (Note: the managed callback may have already cached the handle, but the handle value will not be disposed yet)
-    {
-        if (!handleProxy->_Handle.IsEmpty())
-        {
-            handleProxy->_Handle.Dispose(); // (V8 handle is no longer tracked on the managed side, so let it go within this GC request [better here while idle])
-            handleProxy->_Handle.Clear(); // (no longer valid)
-        }
-    }
-}
-
-// ------------------------------------------------------------------------------------------------------------------------
-
-void HandleProxy::UpdateValue()
-{
-    _Value.Dispose();
-
-    switch (_Type)
-    {
-        // (note: ';' is prepended to prevent Visual Studio from formatting "switch..case" statements in a retarded manner (at least in VS2012!) )
-        ;case JSV_Bool:
-        {
-            _Value.V8Boolean = _Handle->BooleanValue(); 
-            break;
-        }
-        ;case JSV_BoolObject:
-        {
-            _Value.V8Boolean = _Handle->BooleanValue(); 
-            break;
-        }
-        ;case JSV_Int32:
-        {
-            _Value.V8Integer = _Handle->Int32Value(); 
-            break;
-        }
-        ;case JSV_Number:
-        {
-            _Value.V8Number = _Handle->NumberValue(); 
-            break;
-        }
-        ;case JSV_NumberObject:
-        {
-            _Value.V8Number = _Handle->NumberValue();
-            break;
-        }
-        ;case JSV_String:
-        {
-            _Value.V8String = _StringItem(_EngineProxy, *_Handle.As<String>()).String; 
-            break;
-        }
-        ;case JSV_StringObject:
-        {
-            _Value.V8String = _StringItem(_EngineProxy, *_Handle.As<String>()).String; 
-            break;
-        }
-        ;case JSV_Date:
-        {
-            _Value.V8Number = _Handle->NumberValue(); 
-            _Value.V8String = _StringItem(_EngineProxy, *_Handle.As<String>()).String; 
-            break;
-        }
-        ;case JSV_Undefined:
-        {
-            _Value.V8Number = 0; // (make sure this is cleared just in case...)
-            break;
-        }
-        ;default: // (by default, an "object" type is assumed (warning: this includes functions); however, we can't translate it (obviously), so we just return a reference to this handle proxy instead)
-        {
-            if (!_Handle.IsEmpty())
-                _Value.V8String = _StringItem(_EngineProxy, *_Handle->ToString()).String; 
-            break;
-        }
-    }
-}
-
-// ------------------------------------------------------------------------------------------------------------------------
+#include "ProxyTypes.h"
+
+// ------------------------------------------------------------------------------------------------------------------------
+
+Handle<Value> HandleProxy::Handle() { return _Handle; }
+
+// ------------------------------------------------------------------------------------------------------------------------
+
+HandleProxy::HandleProxy(V8EngineProxy* engineProxy, int32_t id)
+    : _Type((JSValueType)-1), _ID(id), _ManagedReferenceCount(0), _ManagedObjectID(-1), __EngineProxy(0)
+{
+    _EngineProxy = engineProxy;
+    _EngineID = _EngineProxy->_EngineID;
+}
+
+// ------------------------------------------------------------------------------------------------------------------------
+
+HandleProxy::~HandleProxy()
+{
+    _Dispose(false);
+    _Value.Dispose();
+}
+
+// Sets the state if this instance to disposed (for safety, the handle is NOT disposed.
+// (registerDisposal is false when called within 'V8EngineProxy.DisposeHandleProxy()' (to prevent a cyclical loop), or by the engine's destructor)
+bool HandleProxy::_Dispose(bool registerDisposal)
+{
+    std::lock_guard<std::recursive_mutex>(_EngineProxy->_HandleSystemMutex); // NO V8 HANDLE ACCESS HERE BECAUSE OF THE MANAGED GC
+
+    if (V8EngineProxy::IsDisposed(_EngineID))
+        delete this; // (the engine is gone, so just destroy the memory [the managed side owns UNDISPOSED proxy handles - they are not deleted with the engine)
+    else
+        if (_Disposed == 1)
+        {
+            if (registerDisposal)
+            {
+                _EngineProxy->DisposeHandleProxy(this);
+                return true;
+            }
+
+            _ManagedObjectID = -1;
+            _Value.Dispose();
+            _Disposed = 2;
+
+            return true;
+        };;
+
+    return false; // (already disposed, or engine is gone)
+}
+
+bool HandleProxy::Dispose()
+{
+    return _Dispose(true);
+}
+
+// ------------------------------------------------------------------------------------------------------------------------
+
+HandleProxy* HandleProxy::Initialize(v8::Handle<Value> handle)
+{
+    if (_Disposed > 0) _Dispose(false); // (just resets whatever is needed)
+
+    SetHandle(handle);
+
+    _Disposed = 0;
+
+    return this;
+}
+
+// ------------------------------------------------------------------------------------------------------------------------
+
+HandleProxy* HandleProxy::SetHandle(v8::Handle<Value> handle)
+{
+    if (!_Handle.IsEmpty())
+    {
+        _Handle.Dispose();
+        _Handle.Clear();
+    }
+
+    _Handle = Persistent<Value>::New(handle);
+
+    if (_Handle->IsBoolean())
+    {
+        _Type = JSV_Bool;
+    }
+    else if (_Handle->IsBooleanObject()) // TODO: Validate this is correct.
+    {
+        _Type = JSV_BoolObject;
+    }
+    else if (_Handle->IsInt32())
+    {
+        _Type = JSV_Int32;
+    }
+    else if (_Handle->IsNumber())
+    {
+        _Type = JSV_Number;
+    }
+    else if (_Handle->IsNumberObject()) // TODO: Validate this is correct.
+    {
+        _Type = JSV_NumberObject;
+    }
+    else if (_Handle->IsString())
+    {
+        _Type = JSV_String;
+    }
+    else if (_Handle->IsStringObject())// TODO: Validate this is correct.
+    {
+        _Type = JSV_StringObject;
+    }
+    else if (_Handle->IsDate())
+    {
+        _Type = JSV_Date;
+    }
+    else if (_Handle->IsArray())
+    {
+        _Type = JSV_Array;
+    }
+    else if (_Handle->IsRegExp())
+    {
+        _Type = JSV_RegExp;
+    }
+    else if (_Handle->IsNull())
+    {
+        _Type = JSV_Object;
+    }
+    else if (_Handle->IsFunction())
+    {
+        _Type = JSV_Function;
+    }
+    else if (_Handle->IsExternal())
+    {
+        _Type = JSV_Undefined;
+    }
+    else if (_Handle->IsNativeError())
+    {
+        _Type = JSV_Undefined;
+    }
+    else if (_Handle->IsUndefined())
+    {
+        _Type = JSV_Undefined;
+    }
+    else if (_Handle->IsObject()) // WARNING: Do this AFTER any possible object type checks (example: creating functions makes this return true as well!!!)
+    {
+        _Type = JSV_Object;
+    }
+    else if (_Handle->IsFalse()) // TODO: Validate this is correct.
+    {
+        _Type = JSV_Bool;
+    }
+    else if (_Handle->IsTrue()) // TODO: Validate this is correct.
+    {
+        _Type = JSV_Bool;
+    }
+    else
+    {
+        _Type = JSV_Undefined;
+    }
+
+    return this;
+}
+
+void HandleProxy::_DisposeCallback(Isolate* isolate, Persistent<Value> object, void* parameter)
+{
+    //auto engineProxy = (V8EngineProxy*)isolate->GetData();
+    //auto handleProxy = parameter;
+    object.Dispose();
+}
+
+// ------------------------------------------------------------------------------------------------------------------------
+
+// Should be called once to attempt to pull the ID.
+// If there's no ID, then the managed object ID will be set to -2 to prevent checking again.
+// To force a re-check, simply set the value back to -1.
+int HandleProxy::GetManagedObjectID()
+{
+    if (_ManagedObjectID < -1 || _ManagedObjectID >= 0)
+        return _ManagedObjectID;
+    else {
+        _ManagedObjectID = -2; // (assume nothing found until something is)
+
+        if (_Handle->IsObject())
+        {
+            // ... if this was created by a template then there will be at least 2 fields set, so assume the second is a managed ID value, 
+            // but if not, then check for a hidden property for objects not created by templates ...
+
+            auto obj = _Handle.As<Object>();
+
+            if (obj->InternalFieldCount() > 1)
+            {
+                auto field = obj->GetInternalField(1); // (may be faster than hidden values)
+                if (field->IsExternal())
+                    _ManagedObjectID = (int32_t)field.As<External>()->Value();
+            }
+            else
+            {
+                auto handle = obj->GetHiddenValue(String::New("ManagedObjectID"));
+                if (!handle.IsEmpty() && handle->IsInt32())
+                    _ManagedObjectID = (int32_t)handle->Int32Value();
+            }
+        }
+    }
+    return _ManagedObjectID;
+}
+
+// ------------------------------------------------------------------------------------------------------------------------
+
+// This is called when the managed side is ready to destroy the V8 handle.
+void HandleProxy::MakeWeak()
+{
+    _Handle.MakeWeak<Value, HandleProxy>(_EngineProxy->_Isolate, this, _RevivableCallback);
+}
+
+// This is called when the managed side is no longer ready to destroy this V8 handle.
+void HandleProxy::MakeStrong()
+{
+    _Handle.ClearWeak(_EngineProxy->_Isolate);
+}
+
+// ------------------------------------------------------------------------------------------------------------------------
+// When the managed side is ready to destroy a handle, it first marks it as weak.  When the V8 engine's garbage collector finally calls back, the managed side
+// object information is finally destroyed.
+
+void HandleProxy::_RevivableCallback(Isolate* isolate, Persistent<Value>* object, HandleProxy* parameter)
+{
+    auto engineProxy = (V8EngineProxy*)isolate->GetData();
+    auto handleProxy = parameter;
+
+    auto dispose = true;
+
+    if (engineProxy->_ManagedV8GarbageCollectionRequestCallback != nullptr)
+    {
+        if (handleProxy->_ManagedObjectID >= 0)
+            dispose = engineProxy->_ManagedV8GarbageCollectionRequestCallback(handleProxy);
+    }
+
+    if (dispose) // (Note: the managed callback may have already cached the handle, but the handle value will not be disposed yet)
+    {
+        if (!handleProxy->_Handle.IsEmpty())
+        {
+            handleProxy->_Handle.Dispose(); // (V8 handle is no longer tracked on the managed side, so let it go within this GC request [better here while idle])
+            handleProxy->_Handle.Clear(); // (no longer valid)
+        }
+    }
+}
+
+// ------------------------------------------------------------------------------------------------------------------------
+
+void HandleProxy::UpdateValue()
+{
+    _Value.Dispose();
+
+    switch (_Type)
+    {
+        // (note: ';' is prepended to prevent Visual Studio from formatting "switch..case" statements in a retarded manner (at least in VS2012!) )
+        ;case JSV_Bool:
+        {
+            _Value.V8Boolean = _Handle->BooleanValue(); 
+            break;
+        }
+        ;case JSV_BoolObject:
+        {
+            _Value.V8Boolean = _Handle->BooleanValue(); 
+            break;
+        }
+        ;case JSV_Int32:
+        {
+            _Value.V8Integer = _Handle->Int32Value(); 
+            break;
+        }
+        ;case JSV_Number:
+        {
+            _Value.V8Number = _Handle->NumberValue(); 
+            break;
+        }
+        ;case JSV_NumberObject:
+        {
+            _Value.V8Number = _Handle->NumberValue();
+            break;
+        }
+        ;case JSV_String:
+        {
+            _Value.V8String = _StringItem(_EngineProxy, *_Handle.As<String>()).String; 
+            break;
+        }
+        ;case JSV_StringObject:
+        {
+            _Value.V8String = _StringItem(_EngineProxy, *_Handle.As<String>()).String; 
+            break;
+        }
+        ;case JSV_Date:
+        {
+            _Value.V8Number = _Handle->NumberValue(); 
+            _Value.V8String = _StringItem(_EngineProxy, *_Handle.As<String>()).String; 
+            break;
+        }
+        ;case JSV_Undefined:
+        {
+            _Value.V8Number = 0; // (make sure this is cleared just in case...)
+            break;
+        }
+        ;default: // (by default, an "object" type is assumed (warning: this includes functions); however, we can't translate it (obviously), so we just return a reference to this handle proxy instead)
+        {
+            if (!_Handle.IsEmpty())
+                _Value.V8String = _StringItem(_EngineProxy, *_Handle->ToString()).String; 
+            break;
+        }
+    }
+}
+
+// ------------------------------------------------------------------------------------------------------------------------