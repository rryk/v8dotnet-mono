﻿using System;
using System.Collections.Generic;
using System.Diagnostics;
using System.Linq;
using System.Runtime.ExceptionServices;
using System.Text;
using System.Threading.Tasks;
using System.Timers;
using V8.Net;

namespace V8.Net
{
    public class Program
    {
        static V8Engine _JSServer;

        static Timer _TitleUpdateTimer;

        static void Main(string[] args)
        {
            AppDomain.CurrentDomain.FirstChanceException += CurrentDomain_FirstChanceException;
            AppDomain.CurrentDomain.UnhandledException += CurrentDomain_UnhandledException;

            try
            {
                Console.Title = "V8.Net Console (" + (IntPtr.Size == 4 ? "32-bit" : "64-bit") + " mode)";

                Console.Write(Environment.NewLine + "Creating a V8Engine instance ...");

                _JSServer = new V8Engine();

                Console.WriteLine(Environment.NewLine + "... Done!");

                _TitleUpdateTimer = new Timer(500);
                _TitleUpdateTimer.AutoReset = true;
                _TitleUpdateTimer.Elapsed += (_o, _e) =>
                {
                    Console.Title = "V8.Net Console (Handles: " + _JSServer.TotalHandles
                        + " / Pending Native GC: " + _JSServer.TotalHandlesPendingDisposal
                        + " / Cached: " + _JSServer.TotalHandlesCached
                        + " / In Use: " + (_JSServer.TotalHandles - _JSServer.TotalHandlesCached) + ")";
                };
                _TitleUpdateTimer.Start();

                _JSServer.WithContextScope = () =>
                {
                    Console.WriteLine(Environment.NewLine + "Creating a global 'dump(obj)' function to dump properties of objects (one level only) ...");
                    _JSServer.ConsoleExecute(@"dump = function(o) { var s=''; if (typeof(o)=='undefined') return 'undefined'; for (var p in o) s+='* '+(o.valueOf())+'.'+p+' = ('+o[p]+')\r\n'; return s; }");

                    Console.WriteLine(Environment.NewLine + "Creating a global 'assert(a,b,msg)' function for property value assertion ...");
                    _JSServer.ConsoleExecute(@"assert = function(msg,a,b) { msg += ' ('+a+'==='+b+'?)'; if (a === b) return msg+' ... Ok.'; else throw msg+' ... Failed!'; }");

                    Console.WriteLine(Environment.NewLine + "Creating a global 'Console' object with a 'WriteLine' function ...");
                    _JSServer.CreateObject<JS_Console>();

                    Console.WriteLine(Environment.NewLine + "Creating a new global type 'WrappableObject' as 'Wrappable_Object' ...");
                    _JSServer.GlobalObject.SetProperty(typeof(WrappableObject), null, true, V8PropertyAttributes.Locked);

                    Console.WriteLine(Environment.NewLine + "Creating a new wrapped and locked object 'wrappedObject' ...");
                    _JSServer.GlobalObject.SetProperty("wrappedObject", new WrappableObject(), true, V8PropertyAttributes.Locked);
                };

                Console.WriteLine(Environment.NewLine + Environment.NewLine + @"Ready - just enter script to execute. Type '\' or '\help' for a list of console specific commands.");

                //// Test for http://v8dotnet.codeplex.com/discussions/447755#post1065482
                //{
                //    const string ShortJSON = "{\"result\":true,\"count\":3}";

                //    const string JavaScriptTemplate =
                //        "var json = '" + ShortJSON + "'; var obj = {};";/* +
                //        "var obj = JSON.parse(json);";*/

                //    //var javaScriptShortJSON = string.Format(JavaScriptTemplate, ShortJSON);

                //    var jsEngine = _JSServer;

                //    jsEngine.WithContextScope = () =>
                //    {
                //        jsEngine.ConsoleExecute(JavaScriptTemplate);
                //        InternalHandle resultHandle = jsEngine.DynamicGlobalObject.obj;
                //        var obj = jsEngine.GetObject(resultHandle);
                //        Console.WriteLine("Test ok.");
                //    };
                //}

                string input, lcInput;

                while (true)
                {
                    try
                    {
                        Console.Write(Environment.NewLine + "> ");

                        input = Console.ReadLine();
                        lcInput = input.Trim().ToLower();

                        if (lcInput == @"\help" || lcInput == @"\")
                        {
                            Console.WriteLine(@"Special console commands (all commands are triggered via a preceding '\' character so as not to confuse it with script code):");
                            Console.WriteLine(@"\cls - Clears the screen.");
                            Console.WriteLine(@"\test - Starts the test process.");
                            Console.WriteLine(@"\gc - Triggers garbage collection (for testing purposes).");
                            Console.WriteLine(@"\v8gc - Triggers garbage collection in V8 (for testing purposes).");
                            Console.WriteLine(@"\gctest - Runs a simple test against V8.NET and the native V8 engine.");
                            Console.WriteLine(@"\speedtest - Runs a simple test script to test V8.NET integration with the V8 engine.");
                            Console.WriteLine(@"\exit - Exists the console.");
                        }
                        else if (lcInput == @"\cls")
                            Console.Clear();
                        else if (lcInput == @"\test")
                        {
                            try
                            {
                                /* This command will serve as a means to run fast tests against various aspects of V8.NET from the JavaScript side.
                                 * This is preferred over unit tests because 1. it takes a bit of time for the engine to initialize, 2. internal feedback
                                 * can be sent to the console from the environment, and 3. serves as a nice implementation example.
                                 * The unit testing project will serve to test basic engine instantiation and solo utility classes.
                                 * In the future, the following testing process may be redesigned to be runnable in both unit tests and console apps.
                                 */

                                Console.WriteLine("\r\n===============================================================================");
                                Console.WriteLine("Setting up the test environment ...\r\n");


                                _JSServer.WithContextScope = () =>
                                {
                                    {
                                        // ... create a function template in order to generate our object! ...
                                        // (note: this is not using ObjectTemplate because the native V8 does not support class names for those objects [class names are object type names])

                                        Console.Write("\r\nCreating a FunctionTemplate instance ...");
                                        var funcTemplate = _JSServer.CreateFunctionTemplate(typeof(V8DotNetTesterWrapper).Name);
                                        Console.WriteLine(" Ok.");

                                        // ... use the template to generate our object ...

                                        Console.Write("\r\nRegistering the custom V8DotNetTester function object ...");
                                        var testerFunc = funcTemplate.GetFunctionObject<V8DotNetTesterFunction>();
                                        _JSServer.DynamicGlobalObject.V8DotNetTesterWrapper = testerFunc;
                                        Console.WriteLine(" Ok.  'V8DotNetTester' is now a type [Function] in the global scope.");

                                        Console.Write("\r\nCreating a V8DotNetTester instance from within JavaScript ...");
                                        // (note: Once 'V8DotNetTester' is constructed, the 'Initialize()' override will be called immediately before returning,
                                        // but you can return "engine.GetObject<V8DotNetTester>(_this.Handle, true, false)" to prevent it.)
                                        _JSServer.ConsoleExecute("testWrapper = new V8DotNetTesterWrapper();");
                                        _JSServer.ConsoleExecute("tester = testWrapper.tester;");
                                        Console.WriteLine(" Ok.");

                                        // ... Ok, the object exists, BUT, it is STILL not yet part of the global object, so we add it next ...

                                        Console.Write("\r\nRetrieving the 'tester' property on the global object for the V8DotNetTester instance ...");
                                        var handle = _JSServer.GlobalObject.GetProperty("tester");
                                        var tester = (V8DotNetTester)_JSServer.DynamicGlobalObject.tester;
                                        Console.WriteLine(" Ok.");

                                        Console.WriteLine("\r\n===============================================================================");
                                        Console.WriteLine("Dumping global properties ...\r\n");

                                        _JSServer.ConsoleExecute("dump(this)");

                                        Console.WriteLine("\r\n===============================================================================");
                                        Console.WriteLine("Dumping tester properties ...\r\n");

                                        _JSServer.ConsoleExecute("dump(tester)");

                                        // ... example of adding a functions via script (note: V8Engine.GlobalObject.Properties will have 'Test' set) ...

                                        Console.WriteLine("\r\n===============================================================================");
                                        Console.WriteLine("Ready to run the tester, press any key to proceed ...\r\n");
                                        Console.ReadKey();


                                        tester.Execute();

                                        //Console.WriteLine("\r\n===============================================================================\r\n");
                                        //Console.WriteLine("Testing garbage collection: Setting 'this.tempObj' to a new managed ...");

                                        //tempObj = JSServer.CreateObject();
                                        //tempObjID = tempObj.ID;
                                        //JSServer.DynamicGlobalObject.tempObj = tempObj;
                                    }

                                    //Console.WriteLine("Triggering the garbage collection ...");

                                    //GC.Collect();
                                    //GC.WaitForPendingFinalizers();

                                    //Console.WriteLine("Looking for object ...");

                                    //var obj = JSServer.GetObjectByID(tempObjID);

                                    //if (obj != null) throw new Exception("Object was not garbage collected.");

                                    Console.WriteLine("\r\n===============================================================================\r\n");
                                    Console.WriteLine("Test completed successfully! Any errors would have interrupted execution.");
                                    Console.WriteLine("Note: The 'dump(obj)' function is still available to use for manual testing.");
                                };
                            }
                            catch
                            {
                                Console.WriteLine("\r\nTest failed.\r\n");
                                throw;
                            }
                        }
                        else if (lcInput == @"\gc")
                        {
                            Console.Write("\r\nForcing garbage collection ... ");
                            GC.Collect();
                            GC.WaitForPendingFinalizers();
                            Console.WriteLine("Done.\r\n");
                        }
                        else if (lcInput == @"\v8gc")
                        {
                            Console.Write("\r\nForcing V8 garbage collection ... ");
                            _JSServer.WithContextScope = () =>
                            {
                                _JSServer.ForceV8GarbageCollection();
                            };
                            Console.WriteLine("Done.\r\n");
                        }
                        else if (lcInput == @"\gctest")
                        {
                            Console.WriteLine("\r\nTesting garbage collection ... ");

                            V8NativeObject tempObj;
                            int tempObjID;
                            int tempHandleID;
                            InternalHandle internalHandle = InternalHandle.Empty;

                            _JSServer.WithContextScope = () =>
                            {
                                Console.WriteLine("Setting 'this.tempObj' to a new managed object ...");

                                tempObj = _JSServer.CreateObject();
                                tempObjID = tempObj.ID;
                                internalHandle = tempObj.Handle;
                                Handle testHandle = internalHandle;
                                tempHandleID = testHandle.ID;
                                _JSServer.DynamicGlobalObject.tempObj = tempObj;

                                // ... because we have a strong reference to the handle, the managed and native objects are safe; however,
                                // this block has the only strong reference, so once the reference goes out of scope, the managed GC will attempt to
                                // collect it, which will mark the handle as ready for collection (but it will not be destroyed just yet) ...

                                Console.WriteLine("Clearing managed references and running the garbage collector ...");
                                testHandle = null;

                            };

                            GC.Collect();
                            GC.WaitForPendingFinalizers();
                            // (we wait for the 'testHandle' handle object to be collected, which will dispose the handle)
                            // (note: we do not call 'Set()' on 'internalHandle' because the "Handle" type takes care of the disposal)

                            if (internalHandle.ReferenceCount > 1)
                                throw new Exception("Handle is still not ready for GC ... something is wrong.");

                            Console.WriteLine("Success! The managed handle instance is pending disposal.");
                            Console.WriteLine("Clearing the handle object reference next ...");

                            // ... because we still have a reference to 'tempObj' at this point, the managed and native objects are safe (and the handle
                            // above!); however, this block has the only strong reference keeping everything alive (including the handle), so once the
                            // reference goes out of scope, the managed GC will collect it, which will mark the managed object as ready for collection.
                            // Once both the managed object and handle are marked, this in turn marks the native handle as weak. When the native V8
                            // engine's garbage collector is ready to dispose of the handle, as call back is triggered and the the native object and
                            // handles will finally be removed ...

                            tempObj = null;

                            GC.Collect();
                            GC.WaitForPendingFinalizers();

                            Console.WriteLine("Looking for object ...");

                            if (!internalHandle.IsDisposed) throw new Exception("Managed object was not garbage collected.");
                            // (note: this call is only valid as long as no more objects are created before this point)
                            Console.WriteLine("Success! The managed V8NativeObject instance is disposed.");
                            Console.WriteLine("\r\nDone.\r\n");
                        }
                        else if (lcInput == @"\speedtest")
                        {
                            Console.Write("\r\nRunning the speed test ... ");
                            Console.Write("\r\n(Note: 'V8NativeObject' objects are always faster than using the 'V8ManagedObject' objects because native objects store values within the V8 engine and managed objects store theirs on the .NET side) \r\n");

                            var timer = new Stopwatch();
                            long startTime, elapsed;

                            _JSServer.WithContextScope = () =>
                            {
                                timer.Start();

                                var count = 200000000;

                                Console.WriteLine("\r\nTesting global property write speed ... ");
                                startTime = timer.ElapsedMilliseconds;
                                _JSServer.Execute("o={i:0}; for (o.i=0; o.i<" + count + "; o.i++) n = 0;"); // (o={i:0}; is used in case the global object is managed, which will greatly slow down the loop)
                                elapsed = timer.ElapsedMilliseconds - startTime;
                                var result1 = (double)elapsed / count;
                                Console.WriteLine(count + " loops @ " + elapsed + "ms total = " + result1.ToString("0.0#########") + " ms each pass.");

                                Console.WriteLine("\r\nTesting global property read speed ... ");
                                startTime = timer.ElapsedMilliseconds;
                                _JSServer.Execute("for (o.i=0; o.i<" + count + "; o.i++) n;");
                                elapsed = timer.ElapsedMilliseconds - startTime;
                                var result2 = (double)elapsed / count;
                                Console.WriteLine(count + " loops @ " + elapsed + "ms total = " + result2.ToString("0.0#########") + " ms each pass.");

                                count = 200000;

                                Console.WriteLine("\r\nTesting property write speed on a managed object (with interceptors) ... ");
                                _JSServer.DynamicGlobalObject.mo = _JSServer.CreateObjectTemplate().CreateObject();
                                startTime = timer.ElapsedMilliseconds;
                                _JSServer.Execute("o={i:0}; for (o.i=0; o.i<" + count + "; o.i++) mo.n = 0;");
                                elapsed = timer.ElapsedMilliseconds - startTime;
                                var result3 = (double)elapsed / count;
                                Console.WriteLine(count + " loops @ " + elapsed + "ms total = " + result3.ToString("0.0#########") + " ms each pass.");

                                Console.WriteLine("\r\nTesting property read speed on a managed object (with interceptors) ... ");
                                startTime = timer.ElapsedMilliseconds;
                                _JSServer.Execute("for (o.i=0; o.i<" + count + "; o.i++) mo.n;");
                                elapsed = timer.ElapsedMilliseconds - startTime;
                                var result4 = (double)elapsed / count;
                                Console.WriteLine(count + " loops @ " + elapsed + "ms total = " + result4.ToString("0.0#########") + " ms each pass.");

                                Console.WriteLine("\r\nUpdating native properties is {0:N2}x faster than managed ones.", result3 / result1);
                                Console.WriteLine("\r\nReading native properties is {0:N2}x faster than managed ones.", result4 / result2);
                            };
                            Console.WriteLine("\r\nDone.\r\n");
                        }
                        else if (lcInput == @"\exit")
                        {
                            Console.WriteLine("User aborted.");
                            break;
                        }
                        else if (lcInput.StartsWith(@"\"))
                        {
                            Console.WriteLine(@"Invalid console command. Type '\help' to see available commands.");
                        }
                        else
                        {
                            _JSServer.WithContextScope = () =>
                            {
                                Console.WriteLine();

                                try
                                {
                                    var result = _JSServer.Execute(input, "V8.NET Console");
                                    Console.WriteLine(result.AsString);
                                }
                                catch (Exception ex)
                                {
                                    Console.WriteLine();
                                    Console.WriteLine();
                                    Console.WriteLine(Exceptions.GetFullErrorMessage(ex));
                                    Console.WriteLine();
                                    Console.WriteLine("Error!  Press any key to continue ...");
                                    Console.ReadKey();
                                }
                            };
                        }
                    }
                    catch (Exception ex)
                    {
                        Console.WriteLine();
                        Console.WriteLine();
                        Console.WriteLine(Exceptions.GetFullErrorMessage(ex));
                        Console.WriteLine();
                        Console.WriteLine("Error!  Press any key to continue ...");
                        Console.ReadKey();
                    }
                }
            }
            catch (Exception ex)
            {
                Console.WriteLine();
                Console.WriteLine();
                Console.WriteLine(Exceptions.GetFullErrorMessage(ex));
                Console.WriteLine();
                Console.WriteLine("Error!  Press any key to exit ...");
                Console.ReadKey();
            }
        }

        static void CurrentDomain_FirstChanceException(object sender, FirstChanceExceptionEventArgs e)
        {
        }

        static void CurrentDomain_UnhandledException(object sender, UnhandledExceptionEventArgs e)
        {
        }
    }
}

[ScriptObject("Wrappable_Object")]
public class WrappableObject
{
    public int FieldA = 1;
    public string FieldB = "!!!";
    public int PropA { get { return FieldA; } }
    public string PropB { get { return FieldB; } }

    [ScriptMember("test", ScriptMemberSecurity.Locked)]
    public string Test(int a, string b) { FieldA = a; FieldB = b; return a + "_" + b; }

    [ScriptMember("testB", ScriptMemberSecurity.Locked)]
    public string Test(string b, int a) { FieldA = a; FieldB = b; return b + "_" + a; }
}

public class JS_Console : V8NativeObject
{
    public override void Initialize()
    {
        base.Initialize();
        Engine.GlobalObject.SetProperty("Console", Handle, V8PropertyAttributes.Locked);
        SetProperty("WriteLine", Engine.CreateFunctionTemplate("WriteLine").GetFunctionObject(WriteLine).Handle, V8PropertyAttributes.Locked);
    }

    public InternalHandle WriteLine(V8Engine engine, bool isConstructCall, InternalHandle _this, params InternalHandle[] args)
    {
        Console.WriteLine(String.Join("", args));
        return InternalHandle.Empty;
    }
}

/// <summary>
/// This is a custom implementation of 'V8Function' (which is not really necessary, but done as an example).
/// </summary>
public class V8DotNetTesterFunction : V8Function
{
    public override void Initialize()
    {
        Callback = ConstructV8DotNetTesterWrapper;
    }

    public InternalHandle ConstructV8DotNetTesterWrapper(V8Engine engine, bool isConstructCall, InternalHandle _this, params InternalHandle[] args)
    {
        return isConstructCall ? engine.GetObject<V8DotNetTesterWrapper>(_this) : InternalHandle.Empty;
        // (note: V8DotNetTesterWrapper would cause an error here if derived from V8ManagedObject)
    }
}

/// <summary>
/// When "new SomeType()"  is executed within JavaScript, the native V8 auto-generates objects that are not based on templates.  This means there is no way
/// (currently) to set interceptors to support IV8Object objects; However, 'V8NativeObject' objects are supported, so I'm simply creating a custom one here.
/// </summary>
public class V8DotNetTesterWrapper : V8NativeObject // (I can also implement IV8NativeObject instead here)
{
    V8DotNetTester _Tester;

    public override void Initialize()
    {
        _Tester = Engine.CreateObjectTemplate().CreateObject<V8DotNetTester>();
        SetProperty("tester", _Tester); // (or _Tester.Handle works also)
    }
}

public class V8DotNetTester : V8ManagedObject
{
    IV8Function _MyFunc;

    public override void Initialize()
    {
        base.Initialize();

        Console.WriteLine("\r\nInitializing V8DotNetTester ...\r\n");

        Console.WriteLine("Creating test property 1 (adding new JSProperty directly) ...");

        var myProperty1 = new JSProperty(Engine.CreateValue("Test property 1"));
        this.Properties.Add("testProperty1", myProperty1);

        Console.WriteLine("Creating test property 2 (adding new JSProperty using the IV8ManagedObject interface) ...");

        var myProperty2 = new JSProperty(Engine.CreateValue(true));
        ((IV8ManagedObject)this)["testProperty2"] = myProperty2;

        Console.WriteLine("Creating test property 3 (reusing JSProperty instance for property 1) ...");

        // Note: This effectively links property 3 to property 1, so they will both always have the same value, even if the value changes.
        this.Properties.Add("testProperty3", myProperty1); // (reuse a value)

        Console.WriteLine("Creating test property 4 (just creating a 'null' property which will be intercepted later) ...");

        this.Properties.Add("testProperty4", JSProperty.Empty);

        Console.WriteLine("Creating test property 5 (test the 'this' overload in V8ManagedObject, which will set/update property 5 without calling into V8) ...");

        this["testProperty5"] = Engine.CreateValue("Test property 5");

        Console.WriteLine("Creating test property 6 (using a dynamic property) ...");

        InternalHandle strValHandle = Engine.CreateValue("Test property 6");
        this.AsDynamic.testProperty6 = strValHandle;

        Console.WriteLine("Creating test function property 1 ...");

        var funcTemplate1 = Engine.CreateFunctionTemplate("_" + GetType().Name + "_");
        _MyFunc = funcTemplate1.GetFunctionObject(TestJSFunction1);
        this.AsDynamic.testFunction1 = _MyFunc;

        Console.WriteLine("\r\n... initialization complete.");
    }

    public void Execute()
    {
        Console.WriteLine("Begin testing properties on this.tester ...\r\n");

        // ... test the non-function/object propertied ...

        Engine.ConsoleExecute("assert('Testing property testProperty1', tester.testProperty1, 'Test property 1')", this.GetType().Name, true);
        Engine.ConsoleExecute("assert('Testing property testProperty2', tester.testProperty2, true)", this.GetType().Name, true);
        Engine.ConsoleExecute("assert('Testing property testProperty3', tester.testProperty3, tester.testProperty1)", this.GetType().Name, true);
        Engine.ConsoleExecute("assert('Testing property testProperty4', tester.testProperty4, '" + MyClassProperty4 + "')", this.GetType().Name, true);
        Engine.ConsoleExecute("assert('Testing property testProperty5', tester.testProperty5, 'Test property 5')", this.GetType().Name, true);
        Engine.ConsoleExecute("assert('Testing property testProperty6', tester.testProperty6, 'Test property 6')", this.GetType().Name, true);

        Console.WriteLine("\r\nAll properties initialized ok.  Testing property change ...\r\n");

        Engine.ConsoleExecute("assert('Setting testProperty2 to integer (123)', (tester.testProperty2=123), 123)", this.GetType().Name, true);
        Engine.ConsoleExecute("assert('Setting testProperty2 to number (1.2)', (tester.testProperty2=1.2), 1.2)", this.GetType().Name, true);

        // ... test non-function object properties ...

        Console.WriteLine("\r\nSetting property 1 to an object, which should also set property 3 to the same object ...\r\n");

        Engine.ConsoleExecute("tester.testProperty1 = {x:0}; assert('Testing property testProperty1.x === testProperty3.x', tester.testProperty1.x, tester.testProperty3.x)", this.GetType().Name, true);

        // ... test function properties ...

        Engine.ConsoleExecute("assert('Testing property tester.testFunction1 with argument 100', tester.testFunction1(100), 100)", this.GetType().Name, true);

        // ... test function properties ...

        Console.WriteLine("\r\nCreating 'this.obj1' with a new instance of tester.testFunction1 and testing the expected values ...\r\n");

        Engine.ConsoleExecute("obj1 = new tester.testFunction1(321);");
        Engine.ConsoleExecute("assert('Testing obj1.x', obj1.x, 321)", this.GetType().Name, true);
        Engine.ConsoleExecute("assert('Testing obj1.y', obj1.y, 0)", this.GetType().Name, true);
        Engine.ConsoleExecute("assert('Testing obj1[0]', obj1[0], 100)", this.GetType().Name, true);
        Engine.ConsoleExecute("assert('Testing obj1[1]', obj1[1], 100.2)", this.GetType().Name, true);
        Engine.ConsoleExecute("assert('Testing obj1[2]', obj1[2], '300')", this.GetType().Name, true);
        Engine.ConsoleExecute("assert('Testing obj1[3] is undefined?', obj1[3] === undefined, true)", this.GetType().Name, true);
<<<<<<< HEAD
        // FIXME: This may fail depending on the timezone of the machine it is executed upon.
        //Engine.ConsoleExecute("assert('Testing obj1[4]', obj1[4].toString(), 'Wed Jan 02 2013 03:04:05 GMT-0500 (Eastern Standard Time)')", this.GetType().Name, true);
=======
        Engine.ConsoleExecute("assert('Testing obj1[4].toString()', obj1[4].toString(), 'Wed Jan 02 2013 03:04:05 GMT-0500 (Eastern Standard Time)')", this.GetType().Name, true);

        Console.WriteLine("\r\nPress any key to test dynamic handle property access ...\r\n");
        Console.ReadKey();

        // ... get a handle to an in-script only object and test the dynamic handle access ...

        Engine.ConsoleExecute("var obj = { x:0, y:0, o2:{ a:1, b:2, o3: { x:0 } } }", this.GetType().Name, true);
        dynamic handle = Engine.DynamicGlobalObject.obj;
        handle.x = 1;
        handle.y = 2;
        handle.o2.o3.x = 3;
        Engine.ConsoleExecute("assert('Testing obj.x', obj.x, 1)", this.GetType().Name, true);
        Engine.ConsoleExecute("assert('Testing obj.y', obj.y, 2)", this.GetType().Name, true);
        Engine.ConsoleExecute("assert('Testing obj.o2.o3.x', obj.o2.o3.x, 3)", this.GetType().Name, true);
>>>>>>> 4e8492e1

        Console.WriteLine("\r\nPress any key to test handle reuse ...");
        Console.WriteLine("(1000 native object handles will be created, but one V8NativeObject wrapper will be used)");
        Console.ReadKey();
        Console.Write("Running ...");
        var obj = Engine.CreateObject(); // (need to create an object from a native object handle to begin with)
        for (var i = 0; i < 1000; i++)
        {
            obj.Handle = Engine.GlobalObject;
        }
        Console.WriteLine(" Done.");
    }

    public override InternalHandle NamedPropertyGetter(ref string propertyName)
    {
        if (propertyName == "testProperty4")
            return Engine.CreateValue(MyClassProperty4);

        return base.NamedPropertyGetter(ref propertyName);
    }

    public string MyClassProperty4 { get { return this.GetType().Name; } }

    public InternalHandle TestJSFunction1(V8Engine engine, bool isConstructCall, InternalHandle _this, params InternalHandle[] args)
    {
        // ... there can be two different returns based on the call mode! ...
        // (tip: if a new object is created and returned instead (such as V8ManagedObject or an object derived from it), then that object will be the new object (instead of "_this"))
        if (isConstructCall)
        {
            var obj = engine.GetObject(_this);
            obj.AsDynamic.x = args[0];
            ((dynamic)obj).y = 0; // (native objects in this case will always be V8NativeObject dynamic objects)
            obj.SetProperty(0, engine.CreateValue(100));
            obj.SetProperty("1", engine.CreateValue(100.2));
            obj.SetProperty("2", engine.CreateValue("300"));
            obj.SetProperty(4, engine.CreateValue(new DateTime(2013, 1, 2, 3, 4, 5)));
            return _this;
        }
        else return args.Length > 0 ? args[0] : InternalHandle.Empty;
    }
}

//!!public class __UsageExamplesScratchArea__ // (just here to help with writing examples for documentation, etc.)
//{
//    public void Examples()
//    {
//        var v8Engine = new V8Engine();

//        v8Engine.WithContextScope = () =>
//        {
//            // Example: Creating an instance.

//            var result = v8Engine.Execute("/* Some JavaScript Code Here */", "My V8.NET Console");
//            Console.WriteLine(result.AsString);
//            Console.WriteLine("Press any key to continue ...");
//            Console.ReadKey();

//            Handle handle = v8Engine.CreateInteger(0);
//            var handle = (Handle)v8Engine.CreateInteger(0);

//            var handle = v8Engine.CreateInteger(0);
//            // (... do something with it ...)
//            handle.Dispose();

//            // ... OR ...

//            using (var handle = v8Engine.CreateInteger(0))
//            {
//                // (... do something with it ...)
//            }

//            // ... OR ...

//            InternalHandle handle = InternalHandle.Empty;
//            try
//            {
//                handle = v8Engine.CreateInteger(0);
//                // (... do something with it ...)
//            }
//            finally { handle.Dispose(); }

//            handle.Set(anotherHandle);
//            // ... OR ...
//            var handle = anotherHandle.Clone(); // (note: this is only valid when initializing a variable)

//            var handle = v8Engine.CreateInteger(0);
//            var handle2 = handle;

//            handle.Set(anotherHandle.Clone());

//            // Example: Setting global properties.

//        };
//    }
//}<|MERGE_RESOLUTION|>--- conflicted
+++ resolved
@@ -1,657 +1,652 @@
-﻿using System;
-using System.Collections.Generic;
-using System.Diagnostics;
-using System.Linq;
-using System.Runtime.ExceptionServices;
-using System.Text;
-using System.Threading.Tasks;
-using System.Timers;
-using V8.Net;
-
-namespace V8.Net
-{
-    public class Program
-    {
-        static V8Engine _JSServer;
-
-        static Timer _TitleUpdateTimer;
-
-        static void Main(string[] args)
-        {
-            AppDomain.CurrentDomain.FirstChanceException += CurrentDomain_FirstChanceException;
-            AppDomain.CurrentDomain.UnhandledException += CurrentDomain_UnhandledException;
-
-            try
-            {
-                Console.Title = "V8.Net Console (" + (IntPtr.Size == 4 ? "32-bit" : "64-bit") + " mode)";
-
-                Console.Write(Environment.NewLine + "Creating a V8Engine instance ...");
-
-                _JSServer = new V8Engine();
-
-                Console.WriteLine(Environment.NewLine + "... Done!");
-
-                _TitleUpdateTimer = new Timer(500);
-                _TitleUpdateTimer.AutoReset = true;
-                _TitleUpdateTimer.Elapsed += (_o, _e) =>
-                {
-                    Console.Title = "V8.Net Console (Handles: " + _JSServer.TotalHandles
-                        + " / Pending Native GC: " + _JSServer.TotalHandlesPendingDisposal
-                        + " / Cached: " + _JSServer.TotalHandlesCached
-                        + " / In Use: " + (_JSServer.TotalHandles - _JSServer.TotalHandlesCached) + ")";
-                };
-                _TitleUpdateTimer.Start();
-
-                _JSServer.WithContextScope = () =>
-                {
-                    Console.WriteLine(Environment.NewLine + "Creating a global 'dump(obj)' function to dump properties of objects (one level only) ...");
-                    _JSServer.ConsoleExecute(@"dump = function(o) { var s=''; if (typeof(o)=='undefined') return 'undefined'; for (var p in o) s+='* '+(o.valueOf())+'.'+p+' = ('+o[p]+')\r\n'; return s; }");
-
-                    Console.WriteLine(Environment.NewLine + "Creating a global 'assert(a,b,msg)' function for property value assertion ...");
-                    _JSServer.ConsoleExecute(@"assert = function(msg,a,b) { msg += ' ('+a+'==='+b+'?)'; if (a === b) return msg+' ... Ok.'; else throw msg+' ... Failed!'; }");
-
-                    Console.WriteLine(Environment.NewLine + "Creating a global 'Console' object with a 'WriteLine' function ...");
-                    _JSServer.CreateObject<JS_Console>();
-
-                    Console.WriteLine(Environment.NewLine + "Creating a new global type 'WrappableObject' as 'Wrappable_Object' ...");
-                    _JSServer.GlobalObject.SetProperty(typeof(WrappableObject), null, true, V8PropertyAttributes.Locked);
-
-                    Console.WriteLine(Environment.NewLine + "Creating a new wrapped and locked object 'wrappedObject' ...");
-                    _JSServer.GlobalObject.SetProperty("wrappedObject", new WrappableObject(), true, V8PropertyAttributes.Locked);
-                };
-
-                Console.WriteLine(Environment.NewLine + Environment.NewLine + @"Ready - just enter script to execute. Type '\' or '\help' for a list of console specific commands.");
-
-                //// Test for http://v8dotnet.codeplex.com/discussions/447755#post1065482
-                //{
-                //    const string ShortJSON = "{\"result\":true,\"count\":3}";
-
-                //    const string JavaScriptTemplate =
-                //        "var json = '" + ShortJSON + "'; var obj = {};";/* +
-                //        "var obj = JSON.parse(json);";*/
-
-                //    //var javaScriptShortJSON = string.Format(JavaScriptTemplate, ShortJSON);
-
-                //    var jsEngine = _JSServer;
-
-                //    jsEngine.WithContextScope = () =>
-                //    {
-                //        jsEngine.ConsoleExecute(JavaScriptTemplate);
-                //        InternalHandle resultHandle = jsEngine.DynamicGlobalObject.obj;
-                //        var obj = jsEngine.GetObject(resultHandle);
-                //        Console.WriteLine("Test ok.");
-                //    };
-                //}
-
-                string input, lcInput;
-
-                while (true)
-                {
-                    try
-                    {
-                        Console.Write(Environment.NewLine + "> ");
-
-                        input = Console.ReadLine();
-                        lcInput = input.Trim().ToLower();
-
-                        if (lcInput == @"\help" || lcInput == @"\")
-                        {
-                            Console.WriteLine(@"Special console commands (all commands are triggered via a preceding '\' character so as not to confuse it with script code):");
-                            Console.WriteLine(@"\cls - Clears the screen.");
-                            Console.WriteLine(@"\test - Starts the test process.");
-                            Console.WriteLine(@"\gc - Triggers garbage collection (for testing purposes).");
-                            Console.WriteLine(@"\v8gc - Triggers garbage collection in V8 (for testing purposes).");
-                            Console.WriteLine(@"\gctest - Runs a simple test against V8.NET and the native V8 engine.");
-                            Console.WriteLine(@"\speedtest - Runs a simple test script to test V8.NET integration with the V8 engine.");
-                            Console.WriteLine(@"\exit - Exists the console.");
-                        }
-                        else if (lcInput == @"\cls")
-                            Console.Clear();
-                        else if (lcInput == @"\test")
-                        {
-                            try
-                            {
-                                /* This command will serve as a means to run fast tests against various aspects of V8.NET from the JavaScript side.
-                                 * This is preferred over unit tests because 1. it takes a bit of time for the engine to initialize, 2. internal feedback
-                                 * can be sent to the console from the environment, and 3. serves as a nice implementation example.
-                                 * The unit testing project will serve to test basic engine instantiation and solo utility classes.
-                                 * In the future, the following testing process may be redesigned to be runnable in both unit tests and console apps.
-                                 */
-
-                                Console.WriteLine("\r\n===============================================================================");
-                                Console.WriteLine("Setting up the test environment ...\r\n");
-
-
-                                _JSServer.WithContextScope = () =>
-                                {
-                                    {
-                                        // ... create a function template in order to generate our object! ...
-                                        // (note: this is not using ObjectTemplate because the native V8 does not support class names for those objects [class names are object type names])
-
-                                        Console.Write("\r\nCreating a FunctionTemplate instance ...");
-                                        var funcTemplate = _JSServer.CreateFunctionTemplate(typeof(V8DotNetTesterWrapper).Name);
-                                        Console.WriteLine(" Ok.");
-
-                                        // ... use the template to generate our object ...
-
-                                        Console.Write("\r\nRegistering the custom V8DotNetTester function object ...");
-                                        var testerFunc = funcTemplate.GetFunctionObject<V8DotNetTesterFunction>();
-                                        _JSServer.DynamicGlobalObject.V8DotNetTesterWrapper = testerFunc;
-                                        Console.WriteLine(" Ok.  'V8DotNetTester' is now a type [Function] in the global scope.");
-
-                                        Console.Write("\r\nCreating a V8DotNetTester instance from within JavaScript ...");
-                                        // (note: Once 'V8DotNetTester' is constructed, the 'Initialize()' override will be called immediately before returning,
-                                        // but you can return "engine.GetObject<V8DotNetTester>(_this.Handle, true, false)" to prevent it.)
-                                        _JSServer.ConsoleExecute("testWrapper = new V8DotNetTesterWrapper();");
-                                        _JSServer.ConsoleExecute("tester = testWrapper.tester;");
-                                        Console.WriteLine(" Ok.");
-
-                                        // ... Ok, the object exists, BUT, it is STILL not yet part of the global object, so we add it next ...
-
-                                        Console.Write("\r\nRetrieving the 'tester' property on the global object for the V8DotNetTester instance ...");
-                                        var handle = _JSServer.GlobalObject.GetProperty("tester");
-                                        var tester = (V8DotNetTester)_JSServer.DynamicGlobalObject.tester;
-                                        Console.WriteLine(" Ok.");
-
-                                        Console.WriteLine("\r\n===============================================================================");
-                                        Console.WriteLine("Dumping global properties ...\r\n");
-
-                                        _JSServer.ConsoleExecute("dump(this)");
-
-                                        Console.WriteLine("\r\n===============================================================================");
-                                        Console.WriteLine("Dumping tester properties ...\r\n");
-
-                                        _JSServer.ConsoleExecute("dump(tester)");
-
-                                        // ... example of adding a functions via script (note: V8Engine.GlobalObject.Properties will have 'Test' set) ...
-
-                                        Console.WriteLine("\r\n===============================================================================");
-                                        Console.WriteLine("Ready to run the tester, press any key to proceed ...\r\n");
-                                        Console.ReadKey();
-
-
-                                        tester.Execute();
-
-                                        //Console.WriteLine("\r\n===============================================================================\r\n");
-                                        //Console.WriteLine("Testing garbage collection: Setting 'this.tempObj' to a new managed ...");
-
-                                        //tempObj = JSServer.CreateObject();
-                                        //tempObjID = tempObj.ID;
-                                        //JSServer.DynamicGlobalObject.tempObj = tempObj;
-                                    }
-
-                                    //Console.WriteLine("Triggering the garbage collection ...");
-
-                                    //GC.Collect();
-                                    //GC.WaitForPendingFinalizers();
-
-                                    //Console.WriteLine("Looking for object ...");
-
-                                    //var obj = JSServer.GetObjectByID(tempObjID);
-
-                                    //if (obj != null) throw new Exception("Object was not garbage collected.");
-
-                                    Console.WriteLine("\r\n===============================================================================\r\n");
-                                    Console.WriteLine("Test completed successfully! Any errors would have interrupted execution.");
-                                    Console.WriteLine("Note: The 'dump(obj)' function is still available to use for manual testing.");
-                                };
-                            }
-                            catch
-                            {
-                                Console.WriteLine("\r\nTest failed.\r\n");
-                                throw;
-                            }
-                        }
-                        else if (lcInput == @"\gc")
-                        {
-                            Console.Write("\r\nForcing garbage collection ... ");
-                            GC.Collect();
-                            GC.WaitForPendingFinalizers();
-                            Console.WriteLine("Done.\r\n");
-                        }
-                        else if (lcInput == @"\v8gc")
-                        {
-                            Console.Write("\r\nForcing V8 garbage collection ... ");
-                            _JSServer.WithContextScope = () =>
-                            {
-                                _JSServer.ForceV8GarbageCollection();
-                            };
-                            Console.WriteLine("Done.\r\n");
-                        }
-                        else if (lcInput == @"\gctest")
-                        {
-                            Console.WriteLine("\r\nTesting garbage collection ... ");
-
-                            V8NativeObject tempObj;
-                            int tempObjID;
-                            int tempHandleID;
-                            InternalHandle internalHandle = InternalHandle.Empty;
-
-                            _JSServer.WithContextScope = () =>
-                            {
-                                Console.WriteLine("Setting 'this.tempObj' to a new managed object ...");
-
-                                tempObj = _JSServer.CreateObject();
-                                tempObjID = tempObj.ID;
-                                internalHandle = tempObj.Handle;
-                                Handle testHandle = internalHandle;
-                                tempHandleID = testHandle.ID;
-                                _JSServer.DynamicGlobalObject.tempObj = tempObj;
-
-                                // ... because we have a strong reference to the handle, the managed and native objects are safe; however,
-                                // this block has the only strong reference, so once the reference goes out of scope, the managed GC will attempt to
-                                // collect it, which will mark the handle as ready for collection (but it will not be destroyed just yet) ...
-
-                                Console.WriteLine("Clearing managed references and running the garbage collector ...");
-                                testHandle = null;
-
-                            };
-
-                            GC.Collect();
-                            GC.WaitForPendingFinalizers();
-                            // (we wait for the 'testHandle' handle object to be collected, which will dispose the handle)
-                            // (note: we do not call 'Set()' on 'internalHandle' because the "Handle" type takes care of the disposal)
-
-                            if (internalHandle.ReferenceCount > 1)
-                                throw new Exception("Handle is still not ready for GC ... something is wrong.");
-
-                            Console.WriteLine("Success! The managed handle instance is pending disposal.");
-                            Console.WriteLine("Clearing the handle object reference next ...");
-
-                            // ... because we still have a reference to 'tempObj' at this point, the managed and native objects are safe (and the handle
-                            // above!); however, this block has the only strong reference keeping everything alive (including the handle), so once the
-                            // reference goes out of scope, the managed GC will collect it, which will mark the managed object as ready for collection.
-                            // Once both the managed object and handle are marked, this in turn marks the native handle as weak. When the native V8
-                            // engine's garbage collector is ready to dispose of the handle, as call back is triggered and the the native object and
-                            // handles will finally be removed ...
-
-                            tempObj = null;
-
-                            GC.Collect();
-                            GC.WaitForPendingFinalizers();
-
-                            Console.WriteLine("Looking for object ...");
-
-                            if (!internalHandle.IsDisposed) throw new Exception("Managed object was not garbage collected.");
-                            // (note: this call is only valid as long as no more objects are created before this point)
-                            Console.WriteLine("Success! The managed V8NativeObject instance is disposed.");
-                            Console.WriteLine("\r\nDone.\r\n");
-                        }
-                        else if (lcInput == @"\speedtest")
-                        {
-                            Console.Write("\r\nRunning the speed test ... ");
-                            Console.Write("\r\n(Note: 'V8NativeObject' objects are always faster than using the 'V8ManagedObject' objects because native objects store values within the V8 engine and managed objects store theirs on the .NET side) \r\n");
-
-                            var timer = new Stopwatch();
-                            long startTime, elapsed;
-
-                            _JSServer.WithContextScope = () =>
-                            {
-                                timer.Start();
-
-                                var count = 200000000;
-
-                                Console.WriteLine("\r\nTesting global property write speed ... ");
-                                startTime = timer.ElapsedMilliseconds;
-                                _JSServer.Execute("o={i:0}; for (o.i=0; o.i<" + count + "; o.i++) n = 0;"); // (o={i:0}; is used in case the global object is managed, which will greatly slow down the loop)
-                                elapsed = timer.ElapsedMilliseconds - startTime;
-                                var result1 = (double)elapsed / count;
-                                Console.WriteLine(count + " loops @ " + elapsed + "ms total = " + result1.ToString("0.0#########") + " ms each pass.");
-
-                                Console.WriteLine("\r\nTesting global property read speed ... ");
-                                startTime = timer.ElapsedMilliseconds;
-                                _JSServer.Execute("for (o.i=0; o.i<" + count + "; o.i++) n;");
-                                elapsed = timer.ElapsedMilliseconds - startTime;
-                                var result2 = (double)elapsed / count;
-                                Console.WriteLine(count + " loops @ " + elapsed + "ms total = " + result2.ToString("0.0#########") + " ms each pass.");
-
-                                count = 200000;
-
-                                Console.WriteLine("\r\nTesting property write speed on a managed object (with interceptors) ... ");
-                                _JSServer.DynamicGlobalObject.mo = _JSServer.CreateObjectTemplate().CreateObject();
-                                startTime = timer.ElapsedMilliseconds;
-                                _JSServer.Execute("o={i:0}; for (o.i=0; o.i<" + count + "; o.i++) mo.n = 0;");
-                                elapsed = timer.ElapsedMilliseconds - startTime;
-                                var result3 = (double)elapsed / count;
-                                Console.WriteLine(count + " loops @ " + elapsed + "ms total = " + result3.ToString("0.0#########") + " ms each pass.");
-
-                                Console.WriteLine("\r\nTesting property read speed on a managed object (with interceptors) ... ");
-                                startTime = timer.ElapsedMilliseconds;
-                                _JSServer.Execute("for (o.i=0; o.i<" + count + "; o.i++) mo.n;");
-                                elapsed = timer.ElapsedMilliseconds - startTime;
-                                var result4 = (double)elapsed / count;
-                                Console.WriteLine(count + " loops @ " + elapsed + "ms total = " + result4.ToString("0.0#########") + " ms each pass.");
-
-                                Console.WriteLine("\r\nUpdating native properties is {0:N2}x faster than managed ones.", result3 / result1);
-                                Console.WriteLine("\r\nReading native properties is {0:N2}x faster than managed ones.", result4 / result2);
-                            };
-                            Console.WriteLine("\r\nDone.\r\n");
-                        }
-                        else if (lcInput == @"\exit")
-                        {
-                            Console.WriteLine("User aborted.");
-                            break;
-                        }
-                        else if (lcInput.StartsWith(@"\"))
-                        {
-                            Console.WriteLine(@"Invalid console command. Type '\help' to see available commands.");
-                        }
-                        else
-                        {
-                            _JSServer.WithContextScope = () =>
-                            {
-                                Console.WriteLine();
-
-                                try
-                                {
-                                    var result = _JSServer.Execute(input, "V8.NET Console");
-                                    Console.WriteLine(result.AsString);
-                                }
-                                catch (Exception ex)
-                                {
-                                    Console.WriteLine();
-                                    Console.WriteLine();
-                                    Console.WriteLine(Exceptions.GetFullErrorMessage(ex));
-                                    Console.WriteLine();
-                                    Console.WriteLine("Error!  Press any key to continue ...");
-                                    Console.ReadKey();
-                                }
-                            };
-                        }
-                    }
-                    catch (Exception ex)
-                    {
-                        Console.WriteLine();
-                        Console.WriteLine();
-                        Console.WriteLine(Exceptions.GetFullErrorMessage(ex));
-                        Console.WriteLine();
-                        Console.WriteLine("Error!  Press any key to continue ...");
-                        Console.ReadKey();
-                    }
-                }
-            }
-            catch (Exception ex)
-            {
-                Console.WriteLine();
-                Console.WriteLine();
-                Console.WriteLine(Exceptions.GetFullErrorMessage(ex));
-                Console.WriteLine();
-                Console.WriteLine("Error!  Press any key to exit ...");
-                Console.ReadKey();
-            }
-        }
-
-        static void CurrentDomain_FirstChanceException(object sender, FirstChanceExceptionEventArgs e)
-        {
-        }
-
-        static void CurrentDomain_UnhandledException(object sender, UnhandledExceptionEventArgs e)
-        {
-        }
-    }
-}
-
-[ScriptObject("Wrappable_Object")]
-public class WrappableObject
-{
-    public int FieldA = 1;
-    public string FieldB = "!!!";
-    public int PropA { get { return FieldA; } }
-    public string PropB { get { return FieldB; } }
-
-    [ScriptMember("test", ScriptMemberSecurity.Locked)]
-    public string Test(int a, string b) { FieldA = a; FieldB = b; return a + "_" + b; }
-
-    [ScriptMember("testB", ScriptMemberSecurity.Locked)]
-    public string Test(string b, int a) { FieldA = a; FieldB = b; return b + "_" + a; }
-}
-
-public class JS_Console : V8NativeObject
-{
-    public override void Initialize()
-    {
-        base.Initialize();
-        Engine.GlobalObject.SetProperty("Console", Handle, V8PropertyAttributes.Locked);
-        SetProperty("WriteLine", Engine.CreateFunctionTemplate("WriteLine").GetFunctionObject(WriteLine).Handle, V8PropertyAttributes.Locked);
-    }
-
-    public InternalHandle WriteLine(V8Engine engine, bool isConstructCall, InternalHandle _this, params InternalHandle[] args)
-    {
-        Console.WriteLine(String.Join("", args));
-        return InternalHandle.Empty;
-    }
-}
-
-/// <summary>
-/// This is a custom implementation of 'V8Function' (which is not really necessary, but done as an example).
-/// </summary>
-public class V8DotNetTesterFunction : V8Function
-{
-    public override void Initialize()
-    {
-        Callback = ConstructV8DotNetTesterWrapper;
-    }
-
-    public InternalHandle ConstructV8DotNetTesterWrapper(V8Engine engine, bool isConstructCall, InternalHandle _this, params InternalHandle[] args)
-    {
-        return isConstructCall ? engine.GetObject<V8DotNetTesterWrapper>(_this) : InternalHandle.Empty;
-        // (note: V8DotNetTesterWrapper would cause an error here if derived from V8ManagedObject)
-    }
-}
-
-/// <summary>
-/// When "new SomeType()"  is executed within JavaScript, the native V8 auto-generates objects that are not based on templates.  This means there is no way
-/// (currently) to set interceptors to support IV8Object objects; However, 'V8NativeObject' objects are supported, so I'm simply creating a custom one here.
-/// </summary>
-public class V8DotNetTesterWrapper : V8NativeObject // (I can also implement IV8NativeObject instead here)
-{
-    V8DotNetTester _Tester;
-
-    public override void Initialize()
-    {
-        _Tester = Engine.CreateObjectTemplate().CreateObject<V8DotNetTester>();
-        SetProperty("tester", _Tester); // (or _Tester.Handle works also)
-    }
-}
-
-public class V8DotNetTester : V8ManagedObject
-{
-    IV8Function _MyFunc;
-
-    public override void Initialize()
-    {
-        base.Initialize();
-
-        Console.WriteLine("\r\nInitializing V8DotNetTester ...\r\n");
-
-        Console.WriteLine("Creating test property 1 (adding new JSProperty directly) ...");
-
-        var myProperty1 = new JSProperty(Engine.CreateValue("Test property 1"));
-        this.Properties.Add("testProperty1", myProperty1);
-
-        Console.WriteLine("Creating test property 2 (adding new JSProperty using the IV8ManagedObject interface) ...");
-
-        var myProperty2 = new JSProperty(Engine.CreateValue(true));
-        ((IV8ManagedObject)this)["testProperty2"] = myProperty2;
-
-        Console.WriteLine("Creating test property 3 (reusing JSProperty instance for property 1) ...");
-
-        // Note: This effectively links property 3 to property 1, so they will both always have the same value, even if the value changes.
-        this.Properties.Add("testProperty3", myProperty1); // (reuse a value)
-
-        Console.WriteLine("Creating test property 4 (just creating a 'null' property which will be intercepted later) ...");
-
-        this.Properties.Add("testProperty4", JSProperty.Empty);
-
-        Console.WriteLine("Creating test property 5 (test the 'this' overload in V8ManagedObject, which will set/update property 5 without calling into V8) ...");
-
-        this["testProperty5"] = Engine.CreateValue("Test property 5");
-
-        Console.WriteLine("Creating test property 6 (using a dynamic property) ...");
-
-        InternalHandle strValHandle = Engine.CreateValue("Test property 6");
-        this.AsDynamic.testProperty6 = strValHandle;
-
-        Console.WriteLine("Creating test function property 1 ...");
-
-        var funcTemplate1 = Engine.CreateFunctionTemplate("_" + GetType().Name + "_");
-        _MyFunc = funcTemplate1.GetFunctionObject(TestJSFunction1);
-        this.AsDynamic.testFunction1 = _MyFunc;
-
-        Console.WriteLine("\r\n... initialization complete.");
-    }
-
-    public void Execute()
-    {
-        Console.WriteLine("Begin testing properties on this.tester ...\r\n");
-
-        // ... test the non-function/object propertied ...
-
-        Engine.ConsoleExecute("assert('Testing property testProperty1', tester.testProperty1, 'Test property 1')", this.GetType().Name, true);
-        Engine.ConsoleExecute("assert('Testing property testProperty2', tester.testProperty2, true)", this.GetType().Name, true);
-        Engine.ConsoleExecute("assert('Testing property testProperty3', tester.testProperty3, tester.testProperty1)", this.GetType().Name, true);
-        Engine.ConsoleExecute("assert('Testing property testProperty4', tester.testProperty4, '" + MyClassProperty4 + "')", this.GetType().Name, true);
-        Engine.ConsoleExecute("assert('Testing property testProperty5', tester.testProperty5, 'Test property 5')", this.GetType().Name, true);
-        Engine.ConsoleExecute("assert('Testing property testProperty6', tester.testProperty6, 'Test property 6')", this.GetType().Name, true);
-
-        Console.WriteLine("\r\nAll properties initialized ok.  Testing property change ...\r\n");
-
-        Engine.ConsoleExecute("assert('Setting testProperty2 to integer (123)', (tester.testProperty2=123), 123)", this.GetType().Name, true);
-        Engine.ConsoleExecute("assert('Setting testProperty2 to number (1.2)', (tester.testProperty2=1.2), 1.2)", this.GetType().Name, true);
-
-        // ... test non-function object properties ...
-
-        Console.WriteLine("\r\nSetting property 1 to an object, which should also set property 3 to the same object ...\r\n");
-
-        Engine.ConsoleExecute("tester.testProperty1 = {x:0}; assert('Testing property testProperty1.x === testProperty3.x', tester.testProperty1.x, tester.testProperty3.x)", this.GetType().Name, true);
-
-        // ... test function properties ...
-
-        Engine.ConsoleExecute("assert('Testing property tester.testFunction1 with argument 100', tester.testFunction1(100), 100)", this.GetType().Name, true);
-
-        // ... test function properties ...
-
-        Console.WriteLine("\r\nCreating 'this.obj1' with a new instance of tester.testFunction1 and testing the expected values ...\r\n");
-
-        Engine.ConsoleExecute("obj1 = new tester.testFunction1(321);");
-        Engine.ConsoleExecute("assert('Testing obj1.x', obj1.x, 321)", this.GetType().Name, true);
-        Engine.ConsoleExecute("assert('Testing obj1.y', obj1.y, 0)", this.GetType().Name, true);
-        Engine.ConsoleExecute("assert('Testing obj1[0]', obj1[0], 100)", this.GetType().Name, true);
-        Engine.ConsoleExecute("assert('Testing obj1[1]', obj1[1], 100.2)", this.GetType().Name, true);
-        Engine.ConsoleExecute("assert('Testing obj1[2]', obj1[2], '300')", this.GetType().Name, true);
-        Engine.ConsoleExecute("assert('Testing obj1[3] is undefined?', obj1[3] === undefined, true)", this.GetType().Name, true);
-<<<<<<< HEAD
-        // FIXME: This may fail depending on the timezone of the machine it is executed upon.
-        //Engine.ConsoleExecute("assert('Testing obj1[4]', obj1[4].toString(), 'Wed Jan 02 2013 03:04:05 GMT-0500 (Eastern Standard Time)')", this.GetType().Name, true);
-=======
-        Engine.ConsoleExecute("assert('Testing obj1[4].toString()', obj1[4].toString(), 'Wed Jan 02 2013 03:04:05 GMT-0500 (Eastern Standard Time)')", this.GetType().Name, true);
-
-        Console.WriteLine("\r\nPress any key to test dynamic handle property access ...\r\n");
-        Console.ReadKey();
-
-        // ... get a handle to an in-script only object and test the dynamic handle access ...
-
-        Engine.ConsoleExecute("var obj = { x:0, y:0, o2:{ a:1, b:2, o3: { x:0 } } }", this.GetType().Name, true);
-        dynamic handle = Engine.DynamicGlobalObject.obj;
-        handle.x = 1;
-        handle.y = 2;
-        handle.o2.o3.x = 3;
-        Engine.ConsoleExecute("assert('Testing obj.x', obj.x, 1)", this.GetType().Name, true);
-        Engine.ConsoleExecute("assert('Testing obj.y', obj.y, 2)", this.GetType().Name, true);
+﻿using System;
+using System.Collections.Generic;
+using System.Diagnostics;
+using System.Linq;
+using System.Runtime.ExceptionServices;
+using System.Text;
+using System.Threading.Tasks;
+using System.Timers;
+using V8.Net;
+
+namespace V8.Net
+{
+    public class Program
+    {
+        static V8Engine _JSServer;
+
+        static Timer _TitleUpdateTimer;
+
+        static void Main(string[] args)
+        {
+            AppDomain.CurrentDomain.FirstChanceException += CurrentDomain_FirstChanceException;
+            AppDomain.CurrentDomain.UnhandledException += CurrentDomain_UnhandledException;
+
+            try
+            {
+                Console.Title = "V8.Net Console (" + (IntPtr.Size == 4 ? "32-bit" : "64-bit") + " mode)";
+
+                Console.Write(Environment.NewLine + "Creating a V8Engine instance ...");
+
+                _JSServer = new V8Engine();
+
+                Console.WriteLine(Environment.NewLine + "... Done!");
+
+                _TitleUpdateTimer = new Timer(500);
+                _TitleUpdateTimer.AutoReset = true;
+                _TitleUpdateTimer.Elapsed += (_o, _e) =>
+                {
+                    Console.Title = "V8.Net Console (Handles: " + _JSServer.TotalHandles
+                        + " / Pending Native GC: " + _JSServer.TotalHandlesPendingDisposal
+                        + " / Cached: " + _JSServer.TotalHandlesCached
+                        + " / In Use: " + (_JSServer.TotalHandles - _JSServer.TotalHandlesCached) + ")";
+                };
+                _TitleUpdateTimer.Start();
+
+                _JSServer.WithContextScope = () =>
+                {
+                    Console.WriteLine(Environment.NewLine + "Creating a global 'dump(obj)' function to dump properties of objects (one level only) ...");
+                    _JSServer.ConsoleExecute(@"dump = function(o) { var s=''; if (typeof(o)=='undefined') return 'undefined'; for (var p in o) s+='* '+(o.valueOf())+'.'+p+' = ('+o[p]+')\r\n'; return s; }");
+
+                    Console.WriteLine(Environment.NewLine + "Creating a global 'assert(a,b,msg)' function for property value assertion ...");
+                    _JSServer.ConsoleExecute(@"assert = function(msg,a,b) { msg += ' ('+a+'==='+b+'?)'; if (a === b) return msg+' ... Ok.'; else throw msg+' ... Failed!'; }");
+
+                    Console.WriteLine(Environment.NewLine + "Creating a global 'Console' object with a 'WriteLine' function ...");
+                    _JSServer.CreateObject<JS_Console>();
+
+                    Console.WriteLine(Environment.NewLine + "Creating a new global type 'WrappableObject' as 'Wrappable_Object' ...");
+                    _JSServer.GlobalObject.SetProperty(typeof(WrappableObject), null, true, V8PropertyAttributes.Locked);
+
+                    Console.WriteLine(Environment.NewLine + "Creating a new wrapped and locked object 'wrappedObject' ...");
+                    _JSServer.GlobalObject.SetProperty("wrappedObject", new WrappableObject(), true, V8PropertyAttributes.Locked);
+                };
+
+                Console.WriteLine(Environment.NewLine + Environment.NewLine + @"Ready - just enter script to execute. Type '\' or '\help' for a list of console specific commands.");
+
+                //// Test for http://v8dotnet.codeplex.com/discussions/447755#post1065482
+                //{
+                //    const string ShortJSON = "{\"result\":true,\"count\":3}";
+
+                //    const string JavaScriptTemplate =
+                //        "var json = '" + ShortJSON + "'; var obj = {};";/* +
+                //        "var obj = JSON.parse(json);";*/
+
+                //    //var javaScriptShortJSON = string.Format(JavaScriptTemplate, ShortJSON);
+
+                //    var jsEngine = _JSServer;
+
+                //    jsEngine.WithContextScope = () =>
+                //    {
+                //        jsEngine.ConsoleExecute(JavaScriptTemplate);
+                //        InternalHandle resultHandle = jsEngine.DynamicGlobalObject.obj;
+                //        var obj = jsEngine.GetObject(resultHandle);
+                //        Console.WriteLine("Test ok.");
+                //    };
+                //}
+
+                string input, lcInput;
+
+                while (true)
+                {
+                    try
+                    {
+                        Console.Write(Environment.NewLine + "> ");
+
+                        input = Console.ReadLine();
+                        lcInput = input.Trim().ToLower();
+
+                        if (lcInput == @"\help" || lcInput == @"\")
+                        {
+                            Console.WriteLine(@"Special console commands (all commands are triggered via a preceding '\' character so as not to confuse it with script code):");
+                            Console.WriteLine(@"\cls - Clears the screen.");
+                            Console.WriteLine(@"\test - Starts the test process.");
+                            Console.WriteLine(@"\gc - Triggers garbage collection (for testing purposes).");
+                            Console.WriteLine(@"\v8gc - Triggers garbage collection in V8 (for testing purposes).");
+                            Console.WriteLine(@"\gctest - Runs a simple test against V8.NET and the native V8 engine.");
+                            Console.WriteLine(@"\speedtest - Runs a simple test script to test V8.NET integration with the V8 engine.");
+                            Console.WriteLine(@"\exit - Exists the console.");
+                        }
+                        else if (lcInput == @"\cls")
+                            Console.Clear();
+                        else if (lcInput == @"\test")
+                        {
+                            try
+                            {
+                                /* This command will serve as a means to run fast tests against various aspects of V8.NET from the JavaScript side.
+                                 * This is preferred over unit tests because 1. it takes a bit of time for the engine to initialize, 2. internal feedback
+                                 * can be sent to the console from the environment, and 3. serves as a nice implementation example.
+                                 * The unit testing project will serve to test basic engine instantiation and solo utility classes.
+                                 * In the future, the following testing process may be redesigned to be runnable in both unit tests and console apps.
+                                 */
+
+                                Console.WriteLine("\r\n===============================================================================");
+                                Console.WriteLine("Setting up the test environment ...\r\n");
+
+
+                                _JSServer.WithContextScope = () =>
+                                {
+                                    {
+                                        // ... create a function template in order to generate our object! ...
+                                        // (note: this is not using ObjectTemplate because the native V8 does not support class names for those objects [class names are object type names])
+
+                                        Console.Write("\r\nCreating a FunctionTemplate instance ...");
+                                        var funcTemplate = _JSServer.CreateFunctionTemplate(typeof(V8DotNetTesterWrapper).Name);
+                                        Console.WriteLine(" Ok.");
+
+                                        // ... use the template to generate our object ...
+
+                                        Console.Write("\r\nRegistering the custom V8DotNetTester function object ...");
+                                        var testerFunc = funcTemplate.GetFunctionObject<V8DotNetTesterFunction>();
+                                        _JSServer.DynamicGlobalObject.V8DotNetTesterWrapper = testerFunc;
+                                        Console.WriteLine(" Ok.  'V8DotNetTester' is now a type [Function] in the global scope.");
+
+                                        Console.Write("\r\nCreating a V8DotNetTester instance from within JavaScript ...");
+                                        // (note: Once 'V8DotNetTester' is constructed, the 'Initialize()' override will be called immediately before returning,
+                                        // but you can return "engine.GetObject<V8DotNetTester>(_this.Handle, true, false)" to prevent it.)
+                                        _JSServer.ConsoleExecute("testWrapper = new V8DotNetTesterWrapper();");
+                                        _JSServer.ConsoleExecute("tester = testWrapper.tester;");
+                                        Console.WriteLine(" Ok.");
+
+                                        // ... Ok, the object exists, BUT, it is STILL not yet part of the global object, so we add it next ...
+
+                                        Console.Write("\r\nRetrieving the 'tester' property on the global object for the V8DotNetTester instance ...");
+                                        var handle = _JSServer.GlobalObject.GetProperty("tester");
+                                        var tester = (V8DotNetTester)_JSServer.DynamicGlobalObject.tester;
+                                        Console.WriteLine(" Ok.");
+
+                                        Console.WriteLine("\r\n===============================================================================");
+                                        Console.WriteLine("Dumping global properties ...\r\n");
+
+                                        _JSServer.ConsoleExecute("dump(this)");
+
+                                        Console.WriteLine("\r\n===============================================================================");
+                                        Console.WriteLine("Dumping tester properties ...\r\n");
+
+                                        _JSServer.ConsoleExecute("dump(tester)");
+
+                                        // ... example of adding a functions via script (note: V8Engine.GlobalObject.Properties will have 'Test' set) ...
+
+                                        Console.WriteLine("\r\n===============================================================================");
+                                        Console.WriteLine("Ready to run the tester, press any key to proceed ...\r\n");
+                                        Console.ReadKey();
+
+
+                                        tester.Execute();
+
+                                        //Console.WriteLine("\r\n===============================================================================\r\n");
+                                        //Console.WriteLine("Testing garbage collection: Setting 'this.tempObj' to a new managed ...");
+
+                                        //tempObj = JSServer.CreateObject();
+                                        //tempObjID = tempObj.ID;
+                                        //JSServer.DynamicGlobalObject.tempObj = tempObj;
+                                    }
+
+                                    //Console.WriteLine("Triggering the garbage collection ...");
+
+                                    //GC.Collect();
+                                    //GC.WaitForPendingFinalizers();
+
+                                    //Console.WriteLine("Looking for object ...");
+
+                                    //var obj = JSServer.GetObjectByID(tempObjID);
+
+                                    //if (obj != null) throw new Exception("Object was not garbage collected.");
+
+                                    Console.WriteLine("\r\n===============================================================================\r\n");
+                                    Console.WriteLine("Test completed successfully! Any errors would have interrupted execution.");
+                                    Console.WriteLine("Note: The 'dump(obj)' function is still available to use for manual testing.");
+                                };
+                            }
+                            catch
+                            {
+                                Console.WriteLine("\r\nTest failed.\r\n");
+                                throw;
+                            }
+                        }
+                        else if (lcInput == @"\gc")
+                        {
+                            Console.Write("\r\nForcing garbage collection ... ");
+                            GC.Collect();
+                            GC.WaitForPendingFinalizers();
+                            Console.WriteLine("Done.\r\n");
+                        }
+                        else if (lcInput == @"\v8gc")
+                        {
+                            Console.Write("\r\nForcing V8 garbage collection ... ");
+                            _JSServer.WithContextScope = () =>
+                            {
+                                _JSServer.ForceV8GarbageCollection();
+                            };
+                            Console.WriteLine("Done.\r\n");
+                        }
+                        else if (lcInput == @"\gctest")
+                        {
+                            Console.WriteLine("\r\nTesting garbage collection ... ");
+
+                            V8NativeObject tempObj;
+                            int tempObjID;
+                            int tempHandleID;
+                            InternalHandle internalHandle = InternalHandle.Empty;
+
+                            _JSServer.WithContextScope = () =>
+                            {
+                                Console.WriteLine("Setting 'this.tempObj' to a new managed object ...");
+
+                                tempObj = _JSServer.CreateObject();
+                                tempObjID = tempObj.ID;
+                                internalHandle = tempObj.Handle;
+                                Handle testHandle = internalHandle;
+                                tempHandleID = testHandle.ID;
+                                _JSServer.DynamicGlobalObject.tempObj = tempObj;
+
+                                // ... because we have a strong reference to the handle, the managed and native objects are safe; however,
+                                // this block has the only strong reference, so once the reference goes out of scope, the managed GC will attempt to
+                                // collect it, which will mark the handle as ready for collection (but it will not be destroyed just yet) ...
+
+                                Console.WriteLine("Clearing managed references and running the garbage collector ...");
+                                testHandle = null;
+
+                            };
+
+                            GC.Collect();
+                            GC.WaitForPendingFinalizers();
+                            // (we wait for the 'testHandle' handle object to be collected, which will dispose the handle)
+                            // (note: we do not call 'Set()' on 'internalHandle' because the "Handle" type takes care of the disposal)
+
+                            if (internalHandle.ReferenceCount > 1)
+                                throw new Exception("Handle is still not ready for GC ... something is wrong.");
+
+                            Console.WriteLine("Success! The managed handle instance is pending disposal.");
+                            Console.WriteLine("Clearing the handle object reference next ...");
+
+                            // ... because we still have a reference to 'tempObj' at this point, the managed and native objects are safe (and the handle
+                            // above!); however, this block has the only strong reference keeping everything alive (including the handle), so once the
+                            // reference goes out of scope, the managed GC will collect it, which will mark the managed object as ready for collection.
+                            // Once both the managed object and handle are marked, this in turn marks the native handle as weak. When the native V8
+                            // engine's garbage collector is ready to dispose of the handle, as call back is triggered and the the native object and
+                            // handles will finally be removed ...
+
+                            tempObj = null;
+
+                            GC.Collect();
+                            GC.WaitForPendingFinalizers();
+
+                            Console.WriteLine("Looking for object ...");
+
+                            if (!internalHandle.IsDisposed) throw new Exception("Managed object was not garbage collected.");
+                            // (note: this call is only valid as long as no more objects are created before this point)
+                            Console.WriteLine("Success! The managed V8NativeObject instance is disposed.");
+                            Console.WriteLine("\r\nDone.\r\n");
+                        }
+                        else if (lcInput == @"\speedtest")
+                        {
+                            Console.Write("\r\nRunning the speed test ... ");
+                            Console.Write("\r\n(Note: 'V8NativeObject' objects are always faster than using the 'V8ManagedObject' objects because native objects store values within the V8 engine and managed objects store theirs on the .NET side) \r\n");
+
+                            var timer = new Stopwatch();
+                            long startTime, elapsed;
+
+                            _JSServer.WithContextScope = () =>
+                            {
+                                timer.Start();
+
+                                var count = 200000000;
+
+                                Console.WriteLine("\r\nTesting global property write speed ... ");
+                                startTime = timer.ElapsedMilliseconds;
+                                _JSServer.Execute("o={i:0}; for (o.i=0; o.i<" + count + "; o.i++) n = 0;"); // (o={i:0}; is used in case the global object is managed, which will greatly slow down the loop)
+                                elapsed = timer.ElapsedMilliseconds - startTime;
+                                var result1 = (double)elapsed / count;
+                                Console.WriteLine(count + " loops @ " + elapsed + "ms total = " + result1.ToString("0.0#########") + " ms each pass.");
+
+                                Console.WriteLine("\r\nTesting global property read speed ... ");
+                                startTime = timer.ElapsedMilliseconds;
+                                _JSServer.Execute("for (o.i=0; o.i<" + count + "; o.i++) n;");
+                                elapsed = timer.ElapsedMilliseconds - startTime;
+                                var result2 = (double)elapsed / count;
+                                Console.WriteLine(count + " loops @ " + elapsed + "ms total = " + result2.ToString("0.0#########") + " ms each pass.");
+
+                                count = 200000;
+
+                                Console.WriteLine("\r\nTesting property write speed on a managed object (with interceptors) ... ");
+                                _JSServer.DynamicGlobalObject.mo = _JSServer.CreateObjectTemplate().CreateObject();
+                                startTime = timer.ElapsedMilliseconds;
+                                _JSServer.Execute("o={i:0}; for (o.i=0; o.i<" + count + "; o.i++) mo.n = 0;");
+                                elapsed = timer.ElapsedMilliseconds - startTime;
+                                var result3 = (double)elapsed / count;
+                                Console.WriteLine(count + " loops @ " + elapsed + "ms total = " + result3.ToString("0.0#########") + " ms each pass.");
+
+                                Console.WriteLine("\r\nTesting property read speed on a managed object (with interceptors) ... ");
+                                startTime = timer.ElapsedMilliseconds;
+                                _JSServer.Execute("for (o.i=0; o.i<" + count + "; o.i++) mo.n;");
+                                elapsed = timer.ElapsedMilliseconds - startTime;
+                                var result4 = (double)elapsed / count;
+                                Console.WriteLine(count + " loops @ " + elapsed + "ms total = " + result4.ToString("0.0#########") + " ms each pass.");
+
+                                Console.WriteLine("\r\nUpdating native properties is {0:N2}x faster than managed ones.", result3 / result1);
+                                Console.WriteLine("\r\nReading native properties is {0:N2}x faster than managed ones.", result4 / result2);
+                            };
+                            Console.WriteLine("\r\nDone.\r\n");
+                        }
+                        else if (lcInput == @"\exit")
+                        {
+                            Console.WriteLine("User aborted.");
+                            break;
+                        }
+                        else if (lcInput.StartsWith(@"\"))
+                        {
+                            Console.WriteLine(@"Invalid console command. Type '\help' to see available commands.");
+                        }
+                        else
+                        {
+                            _JSServer.WithContextScope = () =>
+                            {
+                                Console.WriteLine();
+
+                                try
+                                {
+                                    var result = _JSServer.Execute(input, "V8.NET Console");
+                                    Console.WriteLine(result.AsString);
+                                }
+                                catch (Exception ex)
+                                {
+                                    Console.WriteLine();
+                                    Console.WriteLine();
+                                    Console.WriteLine(Exceptions.GetFullErrorMessage(ex));
+                                    Console.WriteLine();
+                                    Console.WriteLine("Error!  Press any key to continue ...");
+                                    Console.ReadKey();
+                                }
+                            };
+                        }
+                    }
+                    catch (Exception ex)
+                    {
+                        Console.WriteLine();
+                        Console.WriteLine();
+                        Console.WriteLine(Exceptions.GetFullErrorMessage(ex));
+                        Console.WriteLine();
+                        Console.WriteLine("Error!  Press any key to continue ...");
+                        Console.ReadKey();
+                    }
+                }
+            }
+            catch (Exception ex)
+            {
+                Console.WriteLine();
+                Console.WriteLine();
+                Console.WriteLine(Exceptions.GetFullErrorMessage(ex));
+                Console.WriteLine();
+                Console.WriteLine("Error!  Press any key to exit ...");
+                Console.ReadKey();
+            }
+        }
+
+        static void CurrentDomain_FirstChanceException(object sender, FirstChanceExceptionEventArgs e)
+        {
+        }
+
+        static void CurrentDomain_UnhandledException(object sender, UnhandledExceptionEventArgs e)
+        {
+        }
+    }
+}
+
+[ScriptObject("Wrappable_Object")]
+public class WrappableObject
+{
+    public int FieldA = 1;
+    public string FieldB = "!!!";
+    public int PropA { get { return FieldA; } }
+    public string PropB { get { return FieldB; } }
+
+    [ScriptMember("test", ScriptMemberSecurity.Locked)]
+    public string Test(int a, string b) { FieldA = a; FieldB = b; return a + "_" + b; }
+
+    [ScriptMember("testB", ScriptMemberSecurity.Locked)]
+    public string Test(string b, int a) { FieldA = a; FieldB = b; return b + "_" + a; }
+}
+
+public class JS_Console : V8NativeObject
+{
+    public override void Initialize()
+    {
+        base.Initialize();
+        Engine.GlobalObject.SetProperty("Console", Handle, V8PropertyAttributes.Locked);
+        SetProperty("WriteLine", Engine.CreateFunctionTemplate("WriteLine").GetFunctionObject(WriteLine).Handle, V8PropertyAttributes.Locked);
+    }
+
+    public InternalHandle WriteLine(V8Engine engine, bool isConstructCall, InternalHandle _this, params InternalHandle[] args)
+    {
+        Console.WriteLine(String.Join("", args));
+        return InternalHandle.Empty;
+    }
+}
+
+/// <summary>
+/// This is a custom implementation of 'V8Function' (which is not really necessary, but done as an example).
+/// </summary>
+public class V8DotNetTesterFunction : V8Function
+{
+    public override void Initialize()
+    {
+        Callback = ConstructV8DotNetTesterWrapper;
+    }
+
+    public InternalHandle ConstructV8DotNetTesterWrapper(V8Engine engine, bool isConstructCall, InternalHandle _this, params InternalHandle[] args)
+    {
+        return isConstructCall ? engine.GetObject<V8DotNetTesterWrapper>(_this) : InternalHandle.Empty;
+        // (note: V8DotNetTesterWrapper would cause an error here if derived from V8ManagedObject)
+    }
+}
+
+/// <summary>
+/// When "new SomeType()"  is executed within JavaScript, the native V8 auto-generates objects that are not based on templates.  This means there is no way
+/// (currently) to set interceptors to support IV8Object objects; However, 'V8NativeObject' objects are supported, so I'm simply creating a custom one here.
+/// </summary>
+public class V8DotNetTesterWrapper : V8NativeObject // (I can also implement IV8NativeObject instead here)
+{
+    V8DotNetTester _Tester;
+
+    public override void Initialize()
+    {
+        _Tester = Engine.CreateObjectTemplate().CreateObject<V8DotNetTester>();
+        SetProperty("tester", _Tester); // (or _Tester.Handle works also)
+    }
+}
+
+public class V8DotNetTester : V8ManagedObject
+{
+    IV8Function _MyFunc;
+
+    public override void Initialize()
+    {
+        base.Initialize();
+
+        Console.WriteLine("\r\nInitializing V8DotNetTester ...\r\n");
+
+        Console.WriteLine("Creating test property 1 (adding new JSProperty directly) ...");
+
+        var myProperty1 = new JSProperty(Engine.CreateValue("Test property 1"));
+        this.Properties.Add("testProperty1", myProperty1);
+
+        Console.WriteLine("Creating test property 2 (adding new JSProperty using the IV8ManagedObject interface) ...");
+
+        var myProperty2 = new JSProperty(Engine.CreateValue(true));
+        ((IV8ManagedObject)this)["testProperty2"] = myProperty2;
+
+        Console.WriteLine("Creating test property 3 (reusing JSProperty instance for property 1) ...");
+
+        // Note: This effectively links property 3 to property 1, so they will both always have the same value, even if the value changes.
+        this.Properties.Add("testProperty3", myProperty1); // (reuse a value)
+
+        Console.WriteLine("Creating test property 4 (just creating a 'null' property which will be intercepted later) ...");
+
+        this.Properties.Add("testProperty4", JSProperty.Empty);
+
+        Console.WriteLine("Creating test property 5 (test the 'this' overload in V8ManagedObject, which will set/update property 5 without calling into V8) ...");
+
+        this["testProperty5"] = Engine.CreateValue("Test property 5");
+
+        Console.WriteLine("Creating test property 6 (using a dynamic property) ...");
+
+        InternalHandle strValHandle = Engine.CreateValue("Test property 6");
+        this.AsDynamic.testProperty6 = strValHandle;
+
+        Console.WriteLine("Creating test function property 1 ...");
+
+        var funcTemplate1 = Engine.CreateFunctionTemplate("_" + GetType().Name + "_");
+        _MyFunc = funcTemplate1.GetFunctionObject(TestJSFunction1);
+        this.AsDynamic.testFunction1 = _MyFunc;
+
+        Console.WriteLine("\r\n... initialization complete.");
+    }
+
+    public void Execute()
+    {
+        Console.WriteLine("Begin testing properties on this.tester ...\r\n");
+
+        // ... test the non-function/object propertied ...
+
+        Engine.ConsoleExecute("assert('Testing property testProperty1', tester.testProperty1, 'Test property 1')", this.GetType().Name, true);
+        Engine.ConsoleExecute("assert('Testing property testProperty2', tester.testProperty2, true)", this.GetType().Name, true);
+        Engine.ConsoleExecute("assert('Testing property testProperty3', tester.testProperty3, tester.testProperty1)", this.GetType().Name, true);
+        Engine.ConsoleExecute("assert('Testing property testProperty4', tester.testProperty4, '" + MyClassProperty4 + "')", this.GetType().Name, true);
+        Engine.ConsoleExecute("assert('Testing property testProperty5', tester.testProperty5, 'Test property 5')", this.GetType().Name, true);
+        Engine.ConsoleExecute("assert('Testing property testProperty6', tester.testProperty6, 'Test property 6')", this.GetType().Name, true);
+
+        Console.WriteLine("\r\nAll properties initialized ok.  Testing property change ...\r\n");
+
+        Engine.ConsoleExecute("assert('Setting testProperty2 to integer (123)', (tester.testProperty2=123), 123)", this.GetType().Name, true);
+        Engine.ConsoleExecute("assert('Setting testProperty2 to number (1.2)', (tester.testProperty2=1.2), 1.2)", this.GetType().Name, true);
+
+        // ... test non-function object properties ...
+
+        Console.WriteLine("\r\nSetting property 1 to an object, which should also set property 3 to the same object ...\r\n");
+
+        Engine.ConsoleExecute("tester.testProperty1 = {x:0}; assert('Testing property testProperty1.x === testProperty3.x', tester.testProperty1.x, tester.testProperty3.x)", this.GetType().Name, true);
+
+        // ... test function properties ...
+
+        Engine.ConsoleExecute("assert('Testing property tester.testFunction1 with argument 100', tester.testFunction1(100), 100)", this.GetType().Name, true);
+
+        // ... test function properties ...
+
+        Console.WriteLine("\r\nCreating 'this.obj1' with a new instance of tester.testFunction1 and testing the expected values ...\r\n");
+
+        Engine.ConsoleExecute("obj1 = new tester.testFunction1(321);");
+        Engine.ConsoleExecute("assert('Testing obj1.x', obj1.x, 321)", this.GetType().Name, true);
+        Engine.ConsoleExecute("assert('Testing obj1.y', obj1.y, 0)", this.GetType().Name, true);
+        Engine.ConsoleExecute("assert('Testing obj1[0]', obj1[0], 100)", this.GetType().Name, true);
+        Engine.ConsoleExecute("assert('Testing obj1[1]', obj1[1], 100.2)", this.GetType().Name, true);
+        Engine.ConsoleExecute("assert('Testing obj1[2]', obj1[2], '300')", this.GetType().Name, true);
+        Engine.ConsoleExecute("assert('Testing obj1[3] is undefined?', obj1[3] === undefined, true)", this.GetType().Name, true);
+        Engine.ConsoleExecute("assert('Testing obj1[4].toUTCString()', obj1[4].toUTCString(), 'Wed, 02 Jan 2013 02:04:05 GMT')", this.GetType().Name, true);
+
+        Console.WriteLine("\r\nPress any key to test dynamic handle property access ...\r\n");
+        Console.ReadKey();
+
+        // ... get a handle to an in-script only object and test the dynamic handle access ...
+
+        Engine.ConsoleExecute("var obj = { x:0, y:0, o2:{ a:1, b:2, o3: { x:0 } } }", this.GetType().Name, true);
+        dynamic handle = Engine.DynamicGlobalObject.obj;
+        handle.x = 1;
+        handle.y = 2;
+        handle.o2.o3.x = 3;
+        Engine.ConsoleExecute("assert('Testing obj.x', obj.x, 1)", this.GetType().Name, true);
+        Engine.ConsoleExecute("assert('Testing obj.y', obj.y, 2)", this.GetType().Name, true);
         Engine.ConsoleExecute("assert('Testing obj.o2.o3.x', obj.o2.o3.x, 3)", this.GetType().Name, true);
->>>>>>> 4e8492e1
-
-        Console.WriteLine("\r\nPress any key to test handle reuse ...");
-        Console.WriteLine("(1000 native object handles will be created, but one V8NativeObject wrapper will be used)");
-        Console.ReadKey();
-        Console.Write("Running ...");
-        var obj = Engine.CreateObject(); // (need to create an object from a native object handle to begin with)
-        for (var i = 0; i < 1000; i++)
-        {
-            obj.Handle = Engine.GlobalObject;
-        }
-        Console.WriteLine(" Done.");
-    }
-
-    public override InternalHandle NamedPropertyGetter(ref string propertyName)
-    {
-        if (propertyName == "testProperty4")
-            return Engine.CreateValue(MyClassProperty4);
-
-        return base.NamedPropertyGetter(ref propertyName);
-    }
-
-    public string MyClassProperty4 { get { return this.GetType().Name; } }
-
-    public InternalHandle TestJSFunction1(V8Engine engine, bool isConstructCall, InternalHandle _this, params InternalHandle[] args)
-    {
-        // ... there can be two different returns based on the call mode! ...
-        // (tip: if a new object is created and returned instead (such as V8ManagedObject or an object derived from it), then that object will be the new object (instead of "_this"))
-        if (isConstructCall)
-        {
-            var obj = engine.GetObject(_this);
-            obj.AsDynamic.x = args[0];
-            ((dynamic)obj).y = 0; // (native objects in this case will always be V8NativeObject dynamic objects)
-            obj.SetProperty(0, engine.CreateValue(100));
-            obj.SetProperty("1", engine.CreateValue(100.2));
-            obj.SetProperty("2", engine.CreateValue("300"));
-            obj.SetProperty(4, engine.CreateValue(new DateTime(2013, 1, 2, 3, 4, 5)));
-            return _this;
-        }
-        else return args.Length > 0 ? args[0] : InternalHandle.Empty;
-    }
-}
-
-//!!public class __UsageExamplesScratchArea__ // (just here to help with writing examples for documentation, etc.)
-//{
-//    public void Examples()
-//    {
-//        var v8Engine = new V8Engine();
-
-//        v8Engine.WithContextScope = () =>
-//        {
-//            // Example: Creating an instance.
-
-//            var result = v8Engine.Execute("/* Some JavaScript Code Here */", "My V8.NET Console");
-//            Console.WriteLine(result.AsString);
-//            Console.WriteLine("Press any key to continue ...");
-//            Console.ReadKey();
-
-//            Handle handle = v8Engine.CreateInteger(0);
-//            var handle = (Handle)v8Engine.CreateInteger(0);
-
-//            var handle = v8Engine.CreateInteger(0);
-//            // (... do something with it ...)
-//            handle.Dispose();
-
-//            // ... OR ...
-
-//            using (var handle = v8Engine.CreateInteger(0))
-//            {
-//                // (... do something with it ...)
-//            }
-
-//            // ... OR ...
-
-//            InternalHandle handle = InternalHandle.Empty;
-//            try
-//            {
-//                handle = v8Engine.CreateInteger(0);
-//                // (... do something with it ...)
-//            }
-//            finally { handle.Dispose(); }
-
-//            handle.Set(anotherHandle);
-//            // ... OR ...
-//            var handle = anotherHandle.Clone(); // (note: this is only valid when initializing a variable)
-
-//            var handle = v8Engine.CreateInteger(0);
-//            var handle2 = handle;
-
-//            handle.Set(anotherHandle.Clone());
-
-//            // Example: Setting global properties.
-
-//        };
-//    }
+
+        Console.WriteLine("\r\nPress any key to test handle reuse ...");
+        Console.WriteLine("(1000 native object handles will be created, but one V8NativeObject wrapper will be used)");
+        Console.ReadKey();
+        Console.Write("Running ...");
+        var obj = Engine.CreateObject(); // (need to create an object from a native object handle to begin with)
+        for (var i = 0; i < 1000; i++)
+        {
+            obj.Handle = Engine.GlobalObject;
+        }
+        Console.WriteLine(" Done.");
+    }
+
+    public override InternalHandle NamedPropertyGetter(ref string propertyName)
+    {
+        if (propertyName == "testProperty4")
+            return Engine.CreateValue(MyClassProperty4);
+
+        return base.NamedPropertyGetter(ref propertyName);
+    }
+
+    public string MyClassProperty4 { get { return this.GetType().Name; } }
+
+    public InternalHandle TestJSFunction1(V8Engine engine, bool isConstructCall, InternalHandle _this, params InternalHandle[] args)
+    {
+        // ... there can be two different returns based on the call mode! ...
+        // (tip: if a new object is created and returned instead (such as V8ManagedObject or an object derived from it), then that object will be the new object (instead of "_this"))
+        if (isConstructCall)
+        {
+            var obj = engine.GetObject(_this);
+            obj.AsDynamic.x = args[0];
+            ((dynamic)obj).y = 0; // (native objects in this case will always be V8NativeObject dynamic objects)
+            obj.SetProperty(0, engine.CreateValue(100));
+            obj.SetProperty("1", engine.CreateValue(100.2));
+            obj.SetProperty("2", engine.CreateValue("300"));
+            obj.SetProperty(4, engine.CreateValue(new DateTime(2013, 1, 2, 3, 4, 5)));
+            return _this;
+        }
+        else return args.Length > 0 ? args[0] : InternalHandle.Empty;
+    }
+}
+
+//!!public class __UsageExamplesScratchArea__ // (just here to help with writing examples for documentation, etc.)
+//{
+//    public void Examples()
+//    {
+//        var v8Engine = new V8Engine();
+
+//        v8Engine.WithContextScope = () =>
+//        {
+//            // Example: Creating an instance.
+
+//            var result = v8Engine.Execute("/* Some JavaScript Code Here */", "My V8.NET Console");
+//            Console.WriteLine(result.AsString);
+//            Console.WriteLine("Press any key to continue ...");
+//            Console.ReadKey();
+
+//            Handle handle = v8Engine.CreateInteger(0);
+//            var handle = (Handle)v8Engine.CreateInteger(0);
+
+//            var handle = v8Engine.CreateInteger(0);
+//            // (... do something with it ...)
+//            handle.Dispose();
+
+//            // ... OR ...
+
+//            using (var handle = v8Engine.CreateInteger(0))
+//            {
+//                // (... do something with it ...)
+//            }
+
+//            // ... OR ...
+
+//            InternalHandle handle = InternalHandle.Empty;
+//            try
+//            {
+//                handle = v8Engine.CreateInteger(0);
+//                // (... do something with it ...)
+//            }
+//            finally { handle.Dispose(); }
+
+//            handle.Set(anotherHandle);
+//            // ... OR ...
+//            var handle = anotherHandle.Clone(); // (note: this is only valid when initializing a variable)
+
+//            var handle = v8Engine.CreateInteger(0);
+//            var handle2 = handle;
+
+//            handle.Set(anotherHandle.Clone());
+
+//            // Example: Setting global properties.
+
+//        };
+//    }
 //}